--- conflicted
+++ resolved
@@ -25,17 +25,7 @@
 from tests.collections.llm.common import Llama3ConfigCI
 
 
-<<<<<<< HEAD
-@dataclass
-class Llama3ConfigCI(llm.Llama3Config8B):
-    seq_length: int = 2048
-    num_layers: int = 2
-    hidden_size: int = 768
-    ffn_hidden_size: int = 3072
-    num_attention_heads: int = 8
-=======
 ## NOTE: This script is present for github-actions testing only.
->>>>>>> b1f5aa3a
 
 
 def get_args():
@@ -49,12 +39,9 @@
     parser.add_argument('--tp_size', type=int, default=1, help="tensor parallel size")
     parser.add_argument('--pp_size', type=int, default=1, help="pipeline parallel size")
     parser.add_argument('--packed', action='store_true', help="use packed sequence dataset")
-<<<<<<< HEAD
-=======
     parser.add_argument(
         '--chat_dataset_path', type=str, default="", help="path to chat dataset. Uses dolly if this is empty."
     )
->>>>>>> b1f5aa3a
 
     return parser.parse_args()
 
@@ -106,27 +93,13 @@
         ),
     )
 
-<<<<<<< HEAD
-    if args.peft in ['lora', 'dora']:
-=======
     if args.peft in llm.peft.PEFT_STR2CLS:
->>>>>>> b1f5aa3a
         peft = llm.peft.PEFT_STR2CLS[args.peft]()
     else:
         peft = None
 
     packed_sequence_specs = (
         PackedSequenceSpecs(packed_sequence_size=2048, tokenizer_model_name="dummy_tokenizer") if args.packed else None
-<<<<<<< HEAD
-    )
-    dolly = llm.DollyDataModule(
-        seq_length=2048,
-        micro_batch_size=args.mbs,
-        global_batch_size=8,
-        num_workers=0,
-        packed_sequence_specs=packed_sequence_specs,
-    )
-=======
     )
     if args.chat_dataset_path:
         assert not args.packed
@@ -146,7 +119,6 @@
             num_workers=0,
             packed_sequence_specs=packed_sequence_specs,
         )
->>>>>>> b1f5aa3a
 
     tokenizer = get_nmt_tokenizer(tokenizer_model=os.path.join(args.restore_path, "dummy_tokenizer.model"))
     llama3_8b = llm.LlamaModel(Llama3ConfigCI(), tokenizer=tokenizer)
@@ -158,11 +130,7 @@
 
     llm.finetune(
         model=llama3_8b,
-<<<<<<< HEAD
-        data=dolly,
-=======
         data=data,
->>>>>>> b1f5aa3a
         trainer=trainer,
         peft=peft,
         log=logger,
