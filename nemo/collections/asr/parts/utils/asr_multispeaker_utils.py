--- conflicted
+++ resolved
@@ -127,11 +127,8 @@
     spk_tar_all_zero: bool = False,
     boundary_segments: bool = False,
     soft_label: bool = False,
-<<<<<<< HEAD
     ignore_num_spk_mismatch: bool = True,
-=======
-    soft_thres: int=0.5
->>>>>>> 8413faea
+    soft_thres: float = 0.5,
     ):
     '''
     Get rttm samples corresponding to one cut, generate speaker mask numpy.ndarray with shape (num_speaker, hidden_length)
