--- conflicted
+++ resolved
@@ -75,78 +75,4 @@
         token_lens = torch.tensor([t.size(0) for t in tokens], dtype=torch.long)
         tokens = collate_vectors(tokens, padding_value=0)
         spk_targets = collate_matrices(spk_targets)
-<<<<<<< HEAD
-        return audio, audio_lens, tokens, token_lens, spk_targets, spk_mappings
-=======
-
-
-        return audio, audio_lens, tokens, token_lens, spk_targets
-    
-
-    def speaker_to_target(self, cut, num_speakers: int = 4, num_sample_per_mel_frame: int = 160, num_mel_frame_per_asr_frame: int = 8, spk_tar_all_zero: bool = False):
-        '''
-        get rttm samples corresponding to one cut, generate speaker mask numpy.ndarray with shape (num_speaker, hidden_length)
-
-        Args:
-            cut: An audio cut
-            num_speakers: max number of speakers for all cuts ("mask" dim0), 4 by default
-            num_sample_per_mel_frame: number of sample per mel frame, sample_rate / 1000 * window_stride, 160 by default (10ms window stride)
-            num_mel_frame_per_asr_frame: encoder subsampling_factor, 8 by default
-            spk_tar_all_zero: set to True gives all zero "mask"
-        
-        Returns:
-            mask: speaker mask with shape (num_speaker, hidden_length)
-
-        '''
-
-        #get cut-related segments from rttm of this cut's original recording
-        rttms = SupervisionSet.from_rttm(cut.rttm_filepath)
-        segments_iterator = rttms.find(recording_id=cut.recording_id, start_after=cut.start, end_before=cut.end, adjust_offset=True)
-
-        segments = [s for s in segments_iterator]
-
-        #generate speaker id according to arrival time
-        segments.sort(key = lambda rttm_sup: rttm_sup.start)
-
-        seen = set()
-        seen_add = seen.add
-        speaker_ats = [s.speaker for s in segments if not (s.speaker in seen or seen_add(s.speaker))]
-        
-        speaker_to_idx_map = {
-                spk: idx
-                for idx, spk in enumerate(speaker_ats)
-        }
-
-        #initialize mask matrices (num_speaker, encoder_hidden_len)
-        encoder_hidden_len = self.get_hidden_length_from_sample_length(cut.num_samples, num_sample_per_mel_frame, num_mel_frame_per_asr_frame)
-        mask = np.zeros((num_speakers, encoder_hidden_len))
-
-        if not spk_tar_all_zero:
-            for rttm_sup in segments:
-                speaker_idx = speaker_to_idx_map[rttm_sup.speaker]
-                #only consider the first <num_speakers> speakers
-                if speaker_idx < 4:
-                    st = (
-                                compute_num_samples(rttm_sup.start, cut.sampling_rate)
-                                if rttm_sup.start > 0
-                                else 0
-                            )
-                    et = (
-                                compute_num_samples(rttm_sup.end, cut.sampling_rate)
-                                if rttm_sup.end < cut.duration
-                                else compute_num_samples(rttm_sup.duration, cut.sampling_rate)
-                            )                   
-                    
-                    #map start time (st) and end time (et) to encoded hidden location
-                    st_encoder_loc = self.get_hidden_length_from_sample_length(st, num_sample_per_mel_frame, num_mel_frame_per_asr_frame)
-                    et_encoder_loc = self.get_hidden_length_from_sample_length(et, num_sample_per_mel_frame, num_mel_frame_per_asr_frame)
-
-
-                    mask[speaker_idx, st_encoder_loc:et_encoder_loc] = 1
-
-        return mask
-
-    @staticmethod
-    def get_hidden_length_from_sample_length(num_samples: int, num_sample_per_mel_frame: int = 160, num_mel_frame_per_asr_frame: int = 8):
-        return int(np.ceil(np.ceil((num_samples + 1) / num_sample_per_mel_frame) / num_mel_frame_per_asr_frame))
->>>>>>> a8eee73a
+        return audio, audio_lens, tokens, token_lens, spk_targets, spk_mappings