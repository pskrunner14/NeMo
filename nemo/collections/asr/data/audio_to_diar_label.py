# Copyright (c) 2022, NVIDIA CORPORATION.  All rights reserved.
#
# Licensed under the Apache License, Version 2.0 (the "License");
# you may not use this file except in compliance with the License.
# You may obtain a copy of the License at
#
#     http://www.apache.org/licenses/LICENSE-2.0
#
# Unless required by applicable law or agreed to in writing, software
# distributed under the License is distributed on an "AS IS" BASIS,
# WITHOUT WARRANTIES OR CONDITIONS OF ANY KIND, either express or implied.
# See the License for the specific language governing permissions and
# limitations under the License.

import os
from collections import OrderedDict
from statistics import mode
from typing import Dict, List, Optional, Tuple

import numpy as np
import torch

from nemo.collections.asr.parts.utils.offline_clustering import get_argmin_mat
from nemo.collections.asr.parts.utils.speaker_utils import convert_rttm_line, get_subsegments, prepare_split_data
from nemo.collections.common.parts.preprocessing.collections import (
    DiarizationSpeechLabel,
    EndtoEndDiarizationSpeechLabel,
)
from nemo.core.classes import Dataset
from nemo.core.neural_types import AudioSignal, EncodedRepresentation, LengthsType, NeuralType, ProbsType
from nemo.utils import logging


def get_scale_mapping_list(uniq_timestamps):
    """
    Call get_argmin_mat function to find the index of the non-base-scale segment that is closest to the
    given base-scale segment. For each scale and each segment, a base-scale segment is assigned.

    Args:
        uniq_timestamps: (dict)
            The dictionary containing embeddings, timestamps and multiscale weights.
            If uniq_timestamps contains only one scale, single scale diarization is performed.

    Returns:
        scale_mapping_argmat (torch.tensor):

            The element at the m-th row and the n-th column of the scale mapping matrix indicates the (m+1)-th scale
            segment index which has the closest center distance with (n+1)-th segment in the base scale.

            - Example:
                `scale_mapping_argmat[2][101] = 85`

            In the above example, the code snippet means that 86-th segment in the 3rd scale (python index is 2) is
            mapped to the 102-th segment in the base scale. Thus, the longer segments bound to have more repeating
            numbers since multiple base scale segments (since the base scale has the shortest length) fall into the
            range of the longer segments. At the same time, each row contains N numbers of indices where N is number
            of segments in the base-scale (i.e., the finest scale).
    """
    timestamps_in_scales = []
    for key, val in uniq_timestamps['scale_dict'].items():
        timestamps_in_scales.append(torch.tensor(val['time_stamps']))
    session_scale_mapping_list = get_argmin_mat(timestamps_in_scales)
    scale_mapping_argmat = [[] for _ in range(len(uniq_timestamps['scale_dict'].keys()))]
    for scale_idx in range(len(session_scale_mapping_list)):
        scale_mapping_argmat[scale_idx] = session_scale_mapping_list[scale_idx]
    scale_mapping_argmat = torch.stack(scale_mapping_argmat)
    return scale_mapping_argmat


def extract_seg_info_from_rttm(rttm_lines, mapping_dict=None, target_spks=None):
    """
    Get RTTM lines containing speaker labels, start time and end time. target_spks contains two targeted
    speaker indices for creating groundtruth label files. Only speakers in target_spks variable will be
    included in the output lists.

    Args:
        uniq_id (str):
            Unique file ID that refers to an input audio file and corresponding RTTM (Annotation) file.
        rttm_lines (list):
            List containing RTTM lines in str format.
        mapping_dict (dict):
            Mapping between the estimated speakers and the speakers in the ground-truth annotation.
            `mapping_dict` variable is only provided when the inference mode is running in sequence-eval mode.
            Sequence eval mode uses the mapping between the estimated speakers and the speakers
            in ground-truth annotation.
    Returns:
        rttm_tup (tuple):
            Tuple containing lists of start time, end time and speaker labels.

    """
    stt_list, end_list, speaker_list, pairwise_infer_spks = [], [], [], []
    if target_spks:
        inv_map = {v: k for k, v in mapping_dict.items()}
        for spk_idx in target_spks:
            spk_str = f'speaker_{spk_idx}'
            if spk_str in inv_map:
                pairwise_infer_spks.append(inv_map[spk_str])
    for rttm_line in rttm_lines:
        start, end, speaker = convert_rttm_line(rttm_line)
        if target_spks is None or speaker in pairwise_infer_spks:
            end_list.append(end)
            stt_list.append(start)
            speaker_list.append(speaker)
    rttm_tup = (stt_list, end_list, speaker_list)
    return rttm_tup


def assign_frame_level_spk_vector(rttm_timestamps, round_digits, frame_per_sec, target_spks, min_spks=2):
    """
    Create a multi-dimensional vector sequence containing speaker timestamp information in RTTM.
    The unit-length is the frame shift length of the acoustic feature. The feature-level annotations
    `fr_level_target` will later be converted to base-segment level diarization label.

    Args:
        rttm_timestamps (list):
            List containing start and end time for each speaker segment label.
            `stt_list`, `end_list` and `speaker_list` are contained.
        frame_per_sec (int):
            Number of feature frames per second. This quantity is determined by
            `window_stride` variable in preprocessing module.
        target_spks (tuple):
            Speaker indices that are generated from combinations.
            If there are only one or two speakers,
            only a single `target_spks` variable is generated.

    Returns:
        fr_level_target (torch.tensor):
            Tensor containing label for each feature level frame.
    """
    stt_list, end_list, speaker_list = rttm_timestamps
    if len(speaker_list) == 0:
        return None
    else:
        sorted_speakers = sorted(list(set(speaker_list)))
        total_fr_len = int(max(end_list) * (10**round_digits))
        spk_num = max(len(sorted_speakers), min_spks)
        speaker_mapping_dict = {rttm_key: x_int for x_int, rttm_key in enumerate(sorted_speakers)}
        fr_level_target = torch.zeros(total_fr_len, spk_num)

        # If RTTM is not provided, then there is no speaker mapping dict in target_spks.
        # Thus, return a zero-filled tensor as a placeholder.
        for count, (stt, end, spk_rttm_key) in enumerate(zip(stt_list, end_list, speaker_list)):
            stt, end = round(stt, round_digits), round(end, round_digits)
            spk = speaker_mapping_dict[spk_rttm_key]
            stt_fr, end_fr = int(round(stt, 2) * frame_per_sec), int(round(end, round_digits) * frame_per_sec)
            fr_level_target[stt_fr:end_fr, spk] = 1
        return fr_level_target


def get_subsegments_to_timestamps(
    subsegments: List[Tuple[float, float]], feat_per_sec: int = 100, max_end_ts: float = None, decimals=2
):
    """
    Convert subsegment timestamps to scale timestamps by multiplying with the feature rate (`feat_per_sec`)
    and rounding. Segment is consisted of many subsegments and sugsegments are equivalent to `frames`
    in end-to-end speaker diarization models.

    Args:
        subsegments (List[Tuple[float, float]]):
            A list of tuples where each tuple contains the start and end times of a subsegment
            (frames in end-to-end models).
            >>> subsegments = [[t0_start, t0_duration], [t1_start, t1_duration],..., [tN_start, tN_duration]]
        feat_per_sec (int, optional):
            The number of feature frames per second. Defaults to 100.
        max_end_ts (float, optional):
            The maximum end timestamp to clip the results. If None, no clipping is applied. Defaults to None.
        decimals (int, optional):
            The number of decimal places to round the timestamps. Defaults to 2.

    Example:
        Segments starting from 0.0 and ending at 69.2 seconds.
        If hop-length is 0.08 and the subsegment (frame) length is 0.16 seconds,
        there are 864 = (69.2 - 0.16)/0.08 + 1 subsegments (frames in end-to-end models) in this segment.
        >>> subsegments = [[[0.0, 0.16], [0.08, 0.16], ..., [69.04, 0.16], [69.12, 0.08]]

    Returns:
        ts (torch.tensor):
            A tensor containing the scaled and rounded timestamps for each subsegment.
    """
    seg_ts = (torch.tensor(subsegments) * feat_per_sec).float()
    ts_round = torch.round(seg_ts, decimals=decimals)
    ts = ts_round.long()
    ts[:, 1] = ts[:, 0] + ts[:, 1]
    if max_end_ts is not None:
        ts = np.clip(ts, 0, int(max_end_ts * feat_per_sec))
    return ts


def extract_frame_info_from_rttm(offset, duration, rttm_lines, round_digits=3):
    """
    Extracts RTTM lines containing speaker labels, start time, and end time for a given audio segment.

    Args:
        uniq_id (str): Unique identifier for the audio file and corresponding RTTM file.
        offset (float): The starting time offset for the segment of interest.
        duration (float): The duration of the segment of interest.
        rttm_lines (list): List of RTTM lines in string format.
        round_digits (int, optional): Number of decimal places to round the start and end times. Defaults to 3.

    Returns:
        rttm_mat (tuple): A tuple containing lists of start times, end times, and speaker labels.
        sess_to_global_spkids (dict): A mapping from session-specific speaker indices to global speaker identifiers.
    """
    rttm_stt, rttm_end = offset, offset + duration
    stt_list, end_list, speaker_list, speaker_set = [], [], [], []
    sess_to_global_spkids = dict()

    for rttm_line in rttm_lines:
        start, end, speaker = convert_rttm_line(rttm_line)

        # Skip invalid RTTM lines where the start time is greater than the end time.
        if start > end:
            continue

        # Check if the RTTM segment overlaps with the specified segment of interest.
        if (end > rttm_stt and start < rttm_end) or (start < rttm_end and end > rttm_stt):
            # Adjust the start and end times to fit within the segment of interest.
            start, end = max(start, rttm_stt), min(end, rttm_end)
        else:
            continue

        # Round the start and end times to the specified number of decimal places.
        end_list.append(round(end, round_digits))
        stt_list.append(round(start, round_digits))

        # Assign a unique index to each speaker and maintain a mapping.
        if speaker not in speaker_set:
            speaker_set.append(speaker)
        speaker_list.append(speaker_set.index(speaker))
        sess_to_global_spkids.update({speaker_set.index(speaker): speaker})

    rttm_mat = (stt_list, end_list, speaker_list)
    return rttm_mat, sess_to_global_spkids


def get_frame_targets_from_rttm(
    rttm_timestamps: list,
    offset: float,
    duration: float,
    round_digits: int,
    feat_per_sec: int,
    max_spks: int,
):
    """
    Create a multi-dimensional vector sequence containing speaker timestamp information in RTTM.
    The unit-length is the frame shift length of the acoustic feature. The feature-level annotations
    `feat_level_target` will later be converted to base-segment level diarization label.

    Args:
        rttm_timestamps (list):
            List containing start and end time for each speaker segment label.
            stt_list, end_list and speaker_list are contained.
        feat_per_sec (int):
            Number of feature frames per second.
            This quantity is determined by window_stride variable in preprocessing module.
        target_spks (tuple):
            Speaker indices that are generated from combinations. If there are only one or two speakers,
            only a single target_spks variable is generated.

    Returns:
        feat_level_target (torch.tensor):
            Tensor containing label for each feature level frame.
    """
    stt_list, end_list, speaker_list = rttm_timestamps
    sorted_speakers = sorted(list(set(speaker_list)))
    total_fr_len = int(duration * feat_per_sec)
    if len(sorted_speakers) > max_spks:
        logging.warning(
            f"Number of speakers in RTTM file {len(sorted_speakers)} exceeds the maximum number of speakers: "
            f"{max_spks}! Only {max_spks} first speakers remain, and this will affect frame metrics!"
        )
    feat_level_target = torch.zeros(total_fr_len, max_spks)
    for count, (stt, end, spk_rttm_key) in enumerate(zip(stt_list, end_list, speaker_list)):
        if end < offset or stt > offset + duration:
            continue
        stt, end = max(offset, stt), min(offset + duration, end)
        spk = spk_rttm_key
        if spk < max_spks:
            stt_fr, end_fr = int((stt - offset) * feat_per_sec), int((end - offset) * feat_per_sec)
            feat_level_target[stt_fr:end_fr, spk] = 1
    return feat_level_target


class _AudioMSDDTrainDataset(Dataset):
    """
    Dataset class that loads a json file containing paths to audio files,
    RTTM files and number of speakers. This Dataset class is designed for
    training or fine-tuning speaker embedding extractor and diarization decoder
    at the same time.

    Example:
    {"audio_filepath": "/path/to/audio_0.wav", "num_speakers": 2,
    "rttm_filepath": "/path/to/diar_label_0.rttm}
    ...
    {"audio_filepath": "/path/to/audio_n.wav", "num_speakers": 2,
    "rttm_filepath": "/path/to/diar_label_n.rttm}

    Args:
        manifest_filepath (str):
            Path to input manifest json files.
        multiscale_args_dict (dict):
            Dictionary containing the parameters for multiscale segmentation and clustering.
        emb_dir (str):
            Path to a temporary folder where segmentation information for embedding extraction is saved.
        soft_label_thres (float):
            Threshold that determines the label of each segment based on RTTM file information.
        featurizer:
            Featurizer instance for generating features from the raw waveform.
        window_stride (float):
            Window stride for acoustic feature. This value is used for calculating the numbers of feature-level frames.
        emb_batch_size (int):
            Number of embedding vectors that are trained with attached computational graphs.
        pairwise_infer (bool):
            This variable should be True if dataloader is created for an inference task.
        random_flip (bool):
            If True, the two labels and input signals are randomly flipped per every epoch while training.
    """

    @property
    def output_types(self) -> Optional[Dict[str, NeuralType]]:
        """Returns definitions of module output ports."""
        output_types = {
            "features": NeuralType(('B', 'T'), AudioSignal()),
            "feature_length": NeuralType(('B'), LengthsType()),
            "ms_seg_timestamps": NeuralType(('B', 'C', 'T', 'D'), LengthsType()),
            "ms_seg_counts": NeuralType(('B', 'C'), LengthsType()),
            "clus_label_index": NeuralType(('B', 'T'), LengthsType()),
            "scale_mapping": NeuralType(('B', 'C', 'T'), LengthsType()),
            "targets": NeuralType(('B', 'T', 'C'), ProbsType()),
        }

        return output_types

    def __init__(
        self,
        *,
        manifest_filepath: str,
        multiscale_args_dict: str,
        emb_dir: str,
        soft_label_thres: float,
        featurizer,
        window_stride,
        emb_batch_size,
        pairwise_infer: bool,
        random_flip: bool = True,
        global_rank: int = 0,
    ):
        super().__init__()
        self.collection = DiarizationSpeechLabel(
            manifests_files=manifest_filepath.split(','),
            emb_dict=None,
            clus_label_dict=None,
            pairwise_infer=pairwise_infer,
        )
        self.featurizer = featurizer
        self.multiscale_args_dict = multiscale_args_dict
        self.emb_dir = emb_dir
        self.round_digits = 2
        self.decim = 10**self.round_digits
        self.soft_label_thres = soft_label_thres
        self.pairwise_infer = pairwise_infer
        self.max_spks = 2
        self.frame_per_sec = int(1 / window_stride)
        self.emb_batch_size = emb_batch_size
        self.random_flip = random_flip
        self.global_rank = global_rank
        self.manifest_filepath = manifest_filepath
        self.multiscale_timestamp_dict = prepare_split_data(
            self.manifest_filepath,
            self.emb_dir,
            self.multiscale_args_dict,
            self.global_rank,
        )

    def __len__(self):
        return len(self.collection)

    def assign_labels_to_longer_segs(self, uniq_id, base_scale_clus_label):
        """
        Assign the generated speaker labels from the base scale (the finest scale) to the longer scales.
        This process is needed to get the cluster labels for each scale. The cluster labels are needed to
        calculate the cluster-average speaker embedding for each scale.

        Args:
            uniq_id (str):
                Unique sample ID for training.
            base_scale_clus_label (torch.tensor):
                Tensor variable containing the speaker labels for the base-scale segments.

        Returns:
            per_scale_clus_label (torch.tensor):
                Tensor variable containing the speaker labels for each segment in each scale.
                Note that the total length of the speaker label sequence differs over scale since
                each scale has a different number of segments for the same session.

            scale_mapping (torch.tensor):
                Matrix containing the segment indices of each scale. scale_mapping is necessary for reshaping the
                multiscale embeddings to form an input matrix for the MSDD model.
        """
        per_scale_clus_label = []
        self.scale_n = len(self.multiscale_timestamp_dict[uniq_id]['scale_dict'])
        uniq_scale_mapping = get_scale_mapping_list(self.multiscale_timestamp_dict[uniq_id])
        for scale_index in range(self.scale_n):
            new_clus_label = []
            scale_seq_len = len(self.multiscale_timestamp_dict[uniq_id]["scale_dict"][scale_index]["time_stamps"])
            for seg_idx in range(scale_seq_len):
                if seg_idx in uniq_scale_mapping[scale_index]:
                    seg_clus_label = mode(base_scale_clus_label[uniq_scale_mapping[scale_index] == seg_idx])
                else:
                    seg_clus_label = 0 if len(new_clus_label) == 0 else new_clus_label[-1]
                new_clus_label.append(seg_clus_label)
            per_scale_clus_label.extend(new_clus_label)
        per_scale_clus_label = torch.tensor(per_scale_clus_label)
        return per_scale_clus_label, uniq_scale_mapping

    def get_diar_target_labels(self, uniq_id, sample, fr_level_target):
        """
        Convert frame-level diarization target variable into segment-level target variable.
        Since the granularity is reduced from frame level (10ms) to segment level (100ms~500ms),
        we need a threshold value, `soft_label_thres`, which determines the label of each segment
        based on the overlap between a segment range (start and end time) and the frame-level target variable.

        Args:
            uniq_id (str):
                Unique file ID that refers to an input audio file and corresponding RTTM (Annotation) file.
            sample:
                `DiarizationSpeechLabel` instance containing sample information such as
                audio filepath and RTTM filepath.
            fr_level_target (torch.tensor):
                Tensor containing label for each feature-level frame.

        Returns:
            seg_target (torch.tensor):
                Tensor containing binary speaker labels for base-scale segments.
            base_clus_label (torch.tensor):
                Representative speaker label for each segment. This variable only has one speaker label
                for each base-scale segment.
                -1 means that there is no corresponding speaker in the target_spks tuple.
        """
        seg_target_list, base_clus_label = [], []
        self.scale_n = len(self.multiscale_timestamp_dict[uniq_id]['scale_dict'])
        subseg_time_stamp_list = self.multiscale_timestamp_dict[uniq_id]["scale_dict"][self.scale_n - 1]["time_stamps"]
        for seg_stt, seg_end in subseg_time_stamp_list:
            seg_stt_fr, seg_end_fr = int(seg_stt * self.frame_per_sec), int(seg_end * self.frame_per_sec)
            soft_label_vec_sess = torch.sum(fr_level_target[seg_stt_fr:seg_end_fr, :], axis=0) / (
                seg_end_fr - seg_stt_fr
            )
            label_int_sess = torch.argmax(soft_label_vec_sess)
            soft_label_vec = soft_label_vec_sess.unsqueeze(0)[:, sample.target_spks].squeeze()
            if label_int_sess in sample.target_spks and torch.sum(soft_label_vec_sess) > 0:
                label_int = sample.target_spks.index(label_int_sess)
            else:
                label_int = -1
            label_vec = (soft_label_vec > self.soft_label_thres).float()
            seg_target_list.append(label_vec.detach())
            base_clus_label.append(label_int)
        seg_target = torch.stack(seg_target_list)
        base_clus_label = torch.tensor(base_clus_label)
        return seg_target, base_clus_label

    def parse_rttm_for_ms_targets(self, sample):
        """
        Generate target tensor variable by extracting groundtruth diarization labels from an RTTM file.
        This function converts (start, end, speaker_id) format into base-scale (the finest scale) segment level
        diarization label in a matrix form.

        Example of seg_target:
            [[0., 1.], [0., 1.], [1., 1.], [1., 0.], [1., 0.], ..., [0., 1.]]

        Args:
            sample:
                `DiarizationSpeechLabel` instance containing sample information such as
                audio filepath and RTTM filepath.
            target_spks (tuple):
                Speaker indices that are generated from combinations. If there are only one or two speakers,
                only a single target_spks tuple is generated.

        Returns:
            clus_label_index (torch.tensor):
                Groundtruth clustering label (cluster index for each segment) from RTTM files for training purpose.
            seg_target  (torch.tensor):
                Tensor variable containing hard-labels of speaker activity in each base-scale segment.
            scale_mapping (torch.tensor):
                Matrix containing the segment indices of each scale. scale_mapping is necessary for reshaping the
                multiscale embeddings to form an input matrix for the MSDD model.

        """
        with open(sample.rttm_file, 'r') as file:
            rttm_lines = file.readlines()
        uniq_id = self.get_uniq_id_with_range(sample)
        rttm_timestamps = extract_seg_info_from_rttm(rttm_lines)
        fr_level_target = assign_frame_level_spk_vector(
            rttm_timestamps, self.round_digits, self.frame_per_sec, target_spks=sample.target_spks
        )
        seg_target, base_clus_label = self.get_diar_target_labels(uniq_id, sample, fr_level_target)
        clus_label_index, scale_mapping = self.assign_labels_to_longer_segs(uniq_id, base_clus_label)
        return clus_label_index, seg_target, scale_mapping

    def get_uniq_id_with_range(self, sample, deci=3):
        """
        Generate unique training sample ID from unique file ID, offset and duration. The start-end time added
        unique ID is required for identifying the sample since multiple short audio samples are generated from a single
        audio file. The start time and end time of the audio stream uses millisecond units if `deci=3`.

        Args:
            sample:
                `DiarizationSpeechLabel` instance from collections.

        Returns:
            uniq_id (str):
                Unique sample ID which includes start and end time of the audio stream.
                Example: abc1001_3122_6458

        """
        bare_uniq_id = os.path.splitext(os.path.basename(sample.rttm_file))[0]
        offset = str(int(round(sample.offset, deci) * pow(10, deci)))
        endtime = str(int(round(sample.offset + sample.duration, deci) * pow(10, deci)))
        uniq_id = f"{bare_uniq_id}_{offset}_{endtime}"
        return uniq_id

    def get_ms_seg_timestamps(self, sample):
        """
        Get start and end time of each diarization frame.

        Args:
            sample:
                `DiarizationSpeechLabel` instance from preprocessing.collections
        Returns:
            ms_seg_timestamps (torch.tensor):
                Tensor containing timestamps for each frame.
            ms_seg_counts (torch.tensor):
                Number of segments for each scale. This information is used for reshaping embedding batch
                during forward propagation.
        """
        uniq_id = self.get_uniq_id_with_range(sample)
        ms_seg_timestamps_list = []
        max_seq_len = len(self.multiscale_timestamp_dict[uniq_id]["scale_dict"][self.scale_n - 1]["time_stamps"])
        ms_seg_counts = [0 for _ in range(self.scale_n)]
        for scale_idx in range(self.scale_n):
            scale_ts_list = []
            for k, (seg_stt, seg_end) in enumerate(
                self.multiscale_timestamp_dict[uniq_id]["scale_dict"][scale_idx]["time_stamps"]
            ):
                stt, end = (
                    int((seg_stt - sample.offset) * self.frame_per_sec),
                    int((seg_end - sample.offset) * self.frame_per_sec),
                )
                scale_ts_list.append(torch.tensor([stt, end]).detach())
            ms_seg_counts[scale_idx] = len(
                self.multiscale_timestamp_dict[uniq_id]["scale_dict"][scale_idx]["time_stamps"]
            )
            scale_ts = torch.stack(scale_ts_list)
            scale_ts_padded = torch.cat([scale_ts, torch.zeros(max_seq_len - len(scale_ts_list), 2)], dim=0)
            ms_seg_timestamps_list.append(scale_ts_padded.detach())
        ms_seg_timestamps = torch.stack(ms_seg_timestamps_list)
        ms_seg_counts = torch.tensor(ms_seg_counts)
        return ms_seg_timestamps, ms_seg_counts

    def __getitem__(self, index):
        sample = self.collection[index]
        if sample.offset is None:
            sample.offset = 0
        clus_label_index, targets, scale_mapping = self.parse_rttm_for_ms_targets(sample)
        features = self.featurizer.process(sample.audio_file, offset=sample.offset, duration=sample.duration)
        feature_length = torch.tensor(features.shape[0]).long()
        ms_seg_timestamps, ms_seg_counts = self.get_ms_seg_timestamps(sample)
        if self.random_flip:
            torch.manual_seed(index)
            flip = torch.cat([torch.randperm(self.max_spks), torch.tensor(-1).unsqueeze(0)])
            clus_label_index, targets = flip[clus_label_index], targets[:, flip[: self.max_spks]]
        return features, feature_length, ms_seg_timestamps, ms_seg_counts, clus_label_index, scale_mapping, targets


class _AudioMSDDInferDataset(Dataset):
    """
    Dataset class that loads a json file containing paths to audio files,
    RTTM files and number of speakers. This Dataset class is built for diarization inference and
    evaluation. Speaker embedding sequences, segment timestamps, cluster-average speaker embeddings
    are loaded from memory and fed into the dataloader.

    Example:
    {"audio_filepath": "/path/to/audio_0.wav", "num_speakers": 2,
    "rttm_filepath": "/path/to/diar_label_0.rttm}
    ...
    {"audio_filepath": "/path/to/audio_n.wav", "num_speakers": 2,
    "rttm_filepath": "/path/to/diar_label_n.rttm}

    Args:
        manifest_filepath (str):
             Path to input manifest json files.
        emb_dict (dict):
            Dictionary containing cluster-average embeddings and speaker mapping information.
        emb_seq (dict):
            Dictionary containing multiscale speaker embedding sequence,
            scale mapping and corresponding segment timestamps.
        clus_label_dict (dict):
            Subsegment-level (from base-scale) speaker labels from clustering results.
        soft_label_thres (float):
            A threshold that determines the label of each segment based on RTTM file information.
        featurizer:
            Featurizer instance for generating features from raw waveform.
        seq_eval_mode (bool):
            If True, F1 score will be calculated for each speaker pair during inference mode.
        window_stride (float):
            Window stride for acoustic feature. This value is used for calculating the numbers of feature-level frames.
        use_single_scale_clus (bool):
            Use only one scale for clustering instead of using multiple scales of embeddings for clustering.
        pairwise_infer (bool):
            This variable should be True if dataloader is created for an inference task.
    """

    @property
    def output_types(self) -> Optional[Dict[str, NeuralType]]:
        """Returns definitions of module output ports."""
        output_types = OrderedDict(
            {
                "ms_emb_seq": NeuralType(('B', 'T', 'C', 'D'), SpectrogramType()),
                "length": NeuralType(tuple('B'), LengthsType()),
                "ms_avg_embs": NeuralType(('B', 'C', 'D', 'C'), EncodedRepresentation()),
                "targets": NeuralType(('B', 'T', 'C'), ProbsType()),
            }
        )
        return output_types

    def __init__(
        self,
        *,
        manifest_filepath: str,
        emb_dict: Dict,
        emb_seq: Dict,
        clus_label_dict: Dict,
        soft_label_thres: float,
        seq_eval_mode: bool,
        window_stride: float,
        use_single_scale_clus: bool,
        pairwise_infer: bool,
    ):
        super().__init__()
        self.collection = DiarizationSpeechLabel(
            manifests_files=manifest_filepath.split(','),
            emb_dict=emb_dict,
            clus_label_dict=clus_label_dict,
            seq_eval_mode=seq_eval_mode,
            pairwise_infer=pairwise_infer,
        )
        self.emb_dict = emb_dict
        self.emb_seq = emb_seq
        self.clus_label_dict = clus_label_dict
        self.round_digits = 2
        self.decim = 10**self.round_digits
        self.frame_per_sec = int(1 / window_stride)
        self.soft_label_thres = soft_label_thres
        self.pairwise_infer = pairwise_infer
        self.max_spks = 2
        self.use_single_scale_clus = use_single_scale_clus
        self.seq_eval_mode = seq_eval_mode

    def __len__(self):
        return len(self.collection)

    def parse_rttm_multiscale(self, sample):
        """
        Generate target tensor variable by extracting groundtruth diarization labels from an RTTM file.
        This function is only used when ``self.seq_eval_mode=True`` and RTTM files are provided. This function converts
        (start, end, speaker_id) format into base-scale (the finest scale) segment level diarization label in a matrix
        form to create target matrix.

        Args:
            sample:
                DiarizationSpeechLabel instance containing sample information such as audio filepath and RTTM filepath.
            target_spks (tuple):
                Two Indices of targeted speakers for evaluation.
                Example of target_spks: (2, 3)
        Returns:
            seg_target (torch.tensor):
                Tensor variable containing hard-labels of speaker activity in each base-scale segment.
        """
        if sample.rttm_file is None:
            raise ValueError(f"RTTM file is not provided for this sample {sample}")
        rttm_lines = open(sample.rttm_file).readlines()
        uniq_id = os.path.splitext(os.path.basename(sample.rttm_file))[0]
        mapping_dict = self.emb_dict[max(self.emb_dict.keys())][uniq_id]['mapping']
        rttm_timestamps = extract_seg_info_from_rttm(rttm_lines, mapping_dict, sample.target_spks)
        fr_level_target = assign_frame_level_spk_vector(
            rttm_timestamps, self.round_digits, self.frame_per_sec, sample.target_spks
        )
        seg_target = self.get_diar_target_labels_from_fr_target(uniq_id, fr_level_target)
        return seg_target

    def get_diar_target_labels_from_fr_target(self, uniq_id: str, fr_level_target: torch.Tensor) -> torch.Tensor:
        """
        Generate base-scale level binary diarization label from frame-level target matrix. For the given frame-level
        speaker target matrix fr_level_target, we count the number of frames that belong to each speaker and calculate
        ratios for each speaker into the `soft_label_vec` variable. Finally, `soft_label_vec` variable is compared
        with `soft_label_thres` to determine whether a label vector should contain 0 or 1 for each speaker bin.
        Note that seg_target variable has dimension of (number of base-scale segments x 2) dimension.

        Example of seg_target:
            [[0., 1.], [0., 1.], [1., 1.], [1., 0.], [1., 0.], ..., [0., 1.]]

        Args:
            uniq_id (str):
                Unique file ID that refers to an input audio file and corresponding RTTM (Annotation) file.
            fr_level_target (torch.tensor):
                frame-level binary speaker annotation (1: exist 0: non-exist) generated from RTTM file.

        Returns:
            seg_target (torch.tensor):
                Tensor variable containing binary hard-labels of speaker activity in each base-scale segment.

        """
        if fr_level_target is None:
            return None
        else:
            seg_target_list = []
            for seg_stt, seg_end, label_int in self.clus_label_dict[uniq_id]:
                seg_stt_fr, seg_end_fr = int(seg_stt * self.frame_per_sec), int(seg_end * self.frame_per_sec)
                soft_label_vec = torch.sum(fr_level_target[seg_stt_fr:seg_end_fr, :], axis=0) / (
                    seg_end_fr - seg_stt_fr
                )
                label_vec = (soft_label_vec > self.soft_label_thres).int()
                seg_target_list.append(label_vec)
            seg_target = torch.stack(seg_target_list)
            return seg_target

    def __getitem__(self, index):
        sample = self.collection[index]
        if sample.offset is None:
            sample.offset = 0

        uniq_id = os.path.splitext(os.path.basename(sample.audio_file))[0]
        scale_n = len(self.emb_dict.keys())
        _avg_embs = torch.stack([self.emb_dict[scale_index][uniq_id]['avg_embs'] for scale_index in range(scale_n)])

        if self.pairwise_infer:
            avg_embs = _avg_embs[:, :, self.collection[index].target_spks]
        else:
            avg_embs = _avg_embs

        if avg_embs.shape[2] > self.max_spks:
            raise ValueError(
                f" avg_embs.shape[2] {avg_embs.shape[2]} should be less than or equal to "
                f"self.max_num_speakers {self.max_spks}"
            )

        feats = []
        for scale_index in range(scale_n):
            repeat_mat = self.emb_seq["session_scale_mapping"][uniq_id][scale_index]
            feats.append(self.emb_seq[scale_index][uniq_id][repeat_mat, :])
        feats_out = torch.stack(feats).permute(1, 0, 2)
        feats_len = feats_out.shape[0]

        if self.seq_eval_mode:
            targets = self.parse_rttm_multiscale(sample)
        else:
            targets = torch.zeros(feats_len, 2).float()

        return feats_out, feats_len, targets, avg_embs


def _msdd_train_collate_fn(self, batch):
    """
    Collate batch of variables that are needed for raw waveform to diarization label training.
    The following variables are included in training/validation batch:

    Args:
        batch (tuple):
            Batch tuple containing the variables for the diarization training.
    Returns:
        features (torch.tensor):
            Raw waveform samples (time series) loaded from the audio_filepath in the input manifest file.
        feature lengths (time series sample length):
            A list of lengths of the raw waveform samples.
        ms_seg_timestamps (torch.tensor):
            Matrix containing the start time and end time (timestamps) for each segment and each scale.
            ms_seg_timestamps is needed for extracting acoustic features from raw waveforms.
        ms_seg_counts (torch.tensor):
            Matrix containing The number of segments for each scale. ms_seg_counts is necessary for reshaping
            the input matrix for the MSDD model.
        clus_label_index (torch.tensor):
            Groundtruth Clustering label (cluster index for each segment) from RTTM files for training purpose.
            clus_label_index is necessary for calculating cluster-average embedding.
        scale_mapping (torch.tensor):
            Matrix containing the segment indices of each scale. scale_mapping is necessary for reshaping the
            multiscale embeddings to form an input matrix for the MSDD model.
        targets (torch.tensor):
            Groundtruth Speaker label for the given input embedding sequence.
    """
    packed_batch = list(zip(*batch))
    features, feature_length, ms_seg_timestamps, ms_seg_counts, clus_label_index, scale_mapping, targets = packed_batch
    features_list, feature_length_list = [], []
    ms_seg_timestamps_list, ms_seg_counts_list, scale_clus_label_list, scale_mapping_list, targets_list = (
        [],
        [],
        [],
        [],
        [],
    )

    max_raw_feat_len = max([x.shape[0] for x in features])
    max_target_len = max([x.shape[0] for x in targets])
    max_total_seg_len = max([x.shape[0] for x in clus_label_index])

    for feat, feat_len, ms_seg_ts, ms_seg_ct, scale_clus, scl_map, tgt in batch:
        seq_len = tgt.shape[0]
        pad_feat = (0, max_raw_feat_len - feat_len)
        pad_tgt = (0, 0, 0, max_target_len - seq_len)
        pad_sm = (0, max_target_len - seq_len)
        pad_ts = (0, 0, 0, max_target_len - seq_len)
        pad_sc = (0, max_total_seg_len - scale_clus.shape[0])
        padded_feat = torch.nn.functional.pad(feat, pad_feat)
        padded_tgt = torch.nn.functional.pad(tgt, pad_tgt)
        padded_sm = torch.nn.functional.pad(scl_map, pad_sm)
        padded_ms_seg_ts = torch.nn.functional.pad(ms_seg_ts, pad_ts)
        padded_scale_clus = torch.nn.functional.pad(scale_clus, pad_sc)

        features_list.append(padded_feat)
        feature_length_list.append(feat_len.clone().detach())
        ms_seg_timestamps_list.append(padded_ms_seg_ts)
        ms_seg_counts_list.append(ms_seg_ct.clone().detach())
        scale_clus_label_list.append(padded_scale_clus)
        scale_mapping_list.append(padded_sm)
        targets_list.append(padded_tgt)

    features = torch.stack(features_list)
    feature_length = torch.stack(feature_length_list)
    ms_seg_timestamps = torch.stack(ms_seg_timestamps_list)
    clus_label_index = torch.stack(scale_clus_label_list)
    ms_seg_counts = torch.stack(ms_seg_counts_list)
    scale_mapping = torch.stack(scale_mapping_list)
    targets = torch.stack(targets_list)
    return features, feature_length, ms_seg_timestamps, ms_seg_counts, clus_label_index, scale_mapping, targets


def _msdd_infer_collate_fn(self, batch):
    """
    Collate batch of feats (speaker embeddings), feature lengths, target label sequences
    and cluster-average embeddings.

    Args:
        batch (tuple):
            Batch tuple containing feats, feats_len, targets and ms_avg_embs.
    Returns:
        feats (torch.tensor):
            Collated speaker embedding with unified length.
        feats_len (torch.tensor):
            The actual length of each embedding sequence without zero padding.
        targets (torch.tensor):
            Groundtruth Speaker label for the given input embedding sequence.
        ms_avg_embs (torch.tensor):
            Cluster-average speaker embedding vectors.
    """

    packed_batch = list(zip(*batch))
    feats, feats_len, targets, ms_avg_embs = packed_batch
    feats_list, flen_list, targets_list, ms_avg_embs_list = [], [], [], []
    max_audio_len = max(feats_len)
    max_target_len = max([x.shape[0] for x in targets])

    for feature, feat_len, target, ivector in batch:
        flen_list.append(feat_len)
        ms_avg_embs_list.append(ivector)
        if feat_len < max_audio_len:
            pad_a = (0, 0, 0, 0, 0, max_audio_len - feat_len)
            pad_t = (0, 0, 0, max_target_len - target.shape[0])
            padded_feature = torch.nn.functional.pad(feature, pad_a)
            padded_target = torch.nn.functional.pad(target, pad_t)
            feats_list.append(padded_feature)
            targets_list.append(padded_target)
        else:
            targets_list.append(target.clone().detach())
            feats_list.append(feature.clone().detach())

    feats = torch.stack(feats_list)
    feats_len = torch.tensor(flen_list)
    targets = torch.stack(targets_list)
    ms_avg_embs = torch.stack(ms_avg_embs_list)
    return feats, feats_len, targets, ms_avg_embs


class AudioToSpeechMSDDTrainDataset(_AudioMSDDTrainDataset):
    """
    Dataset class that loads a json file containing paths to audio files,
    rttm files and number of speakers. This Dataset class is designed for
    training or fine-tuning speaker embedding extractor and diarization decoder
    at the same time.

    Example:
    {"audio_filepath": "/path/to/audio_0.wav", "num_speakers": 2,
    "rttm_filepath": "/path/to/diar_label_0.rttm}
    ...
    {"audio_filepath": "/path/to/audio_n.wav", "num_speakers": 2,
    "rttm_filepath": "/path/to/diar_label_n.rttm}

    Args:
        manifest_filepath (str):
            Path to input manifest json files.
        multiscale_args_dict (dict):
            Dictionary containing the parameters for multiscale segmentation and clustering.
        emb_dir (str):
            Path to a temporary folder where segmentation information for embedding extraction is saved.
        soft_label_thres (float):
            A threshold that determines the label of each segment based on RTTM file information.
        featurizer:
            Featurizer instance for generating features from the raw waveform.
        window_stride (float):
            Window stride for acoustic feature. This value is used for calculating the numbers of feature-level frames.
        emb_batch_size (int):
            Number of embedding vectors that are trained with attached computational graphs.
        pairwise_infer (bool):
            This variable should be True if dataloader is created for an inference task.
    """

    def __init__(
        self,
        *,
        manifest_filepath: str,
        multiscale_args_dict: Dict,
        emb_dir: str,
        soft_label_thres: float,
        featurizer,
        window_stride,
        emb_batch_size,
        pairwise_infer: bool,
        global_rank: int,
    ):
        super().__init__(
            manifest_filepath=manifest_filepath,
            multiscale_args_dict=multiscale_args_dict,
            emb_dir=emb_dir,
            soft_label_thres=soft_label_thres,
            featurizer=featurizer,
            window_stride=window_stride,
            emb_batch_size=emb_batch_size,
            pairwise_infer=pairwise_infer,
            global_rank=global_rank,
        )

    def msdd_train_collate_fn(self, batch):
        """Collate batch of audio features, feature lengths, target label sequences for training."""
        return _msdd_train_collate_fn(self, batch)


class AudioToSpeechMSDDInferDataset(_AudioMSDDInferDataset):
    """
    Dataset class that loads a json file containing paths to audio files,
    rttm files and number of speakers. The created labels are used for diarization inference.

    Example:
    {"audio_filepath": "/path/to/audio_0.wav", "num_speakers": 2,
    "rttm_filepath": "/path/to/diar_label_0.rttm}
    ...
    {"audio_filepath": "/path/to/audio_n.wav", "num_speakers": 2,
    "rttm_filepath": "/path/to/diar_label_n.rttm}

    Args:
        manifest_filepath (str):
            Path to input manifest json files.
        emb_dict (dict):
            Dictionary containing cluster-average embeddings and speaker mapping information.
        emb_seq (dict):
            Dictionary containing multiscale speaker embedding sequence, scale mapping
            and corresponding segment timestamps.
        clus_label_dict (dict):
            Subsegment-level (from base-scale) speaker labels from clustering results.
        soft_label_thres (float):
            Threshold that determines speaker labels of segments depending on the overlap
            with groundtruth speaker timestamps.
        featurizer:
            Featurizer instance for generating features from raw waveform.
        use_single_scale_clus (bool):
            Use only one scale for clustering instead of using multiple scales of embeddings for clustering.
        seq_eval_mode (bool):
            If True, F1 score will be calculated for each speaker pair during inference mode.
        window_stride (float):
            Window stride for acoustic feature. This value is used for calculating the numbers of
            feature-level frames.
        pairwise_infer (bool):
            If True, this Dataset class operates in inference mode. In inference mode, a set of speakers
            in the input audio is split into multiple pairs of speakers and speaker tuples
            (e.g. 3 speakers: [(0,1), (1,2), (0,2)]) and then fed into the MSDD to merge the individual results.
    """

    def __init__(
        self,
        *,
        manifest_filepath: str,
        emb_dict: Dict,
        emb_seq: Dict,
        clus_label_dict: Dict,
        soft_label_thres: float,
        use_single_scale_clus: bool,
        seq_eval_mode: bool,
        window_stride: float,
        pairwise_infer: bool,
    ):
        super().__init__(
            manifest_filepath=manifest_filepath,
            emb_dict=emb_dict,
            emb_seq=emb_seq,
            clus_label_dict=clus_label_dict,
            soft_label_thres=soft_label_thres,
            use_single_scale_clus=use_single_scale_clus,
            window_stride=window_stride,
            seq_eval_mode=seq_eval_mode,
            pairwise_infer=pairwise_infer,
        )

    def msdd_infer_collate_fn(self, batch):
        """Collate batch of audio features, feature lengths, target label sequences for inference."""
        return _msdd_infer_collate_fn(self, batch)


class _AudioToSpeechE2ESpkDiarDataset(Dataset):
    """
    Dataset class that loads a json file containing paths to audio files,
    RTTM files and number of speakers. This Dataset class is designed for
    training or fine-tuning speaker embedding extractor and diarization decoder
    at the same time.

    Example:
    {"audio_filepath": "/path/to/audio_0.wav", "num_speakers": 2,
    "rttm_filepath": "/path/to/diar_label_0.rttm}
    ...
    {"audio_filepath": "/path/to/audio_n.wav", "num_speakers": 2,
    "rttm_filepath": "/path/to/diar_label_n.rttm}

    Args:
        manifest_filepath (str):
            Path to input manifest json files.
        multiargs_dict (dict):
            Dictionary containing the parameters for multiscale segmentation and clustering.
        soft_label_thres (float):
            Threshold that determines the label of each segment based on RTTM file information.
        featurizer:
            Featurizer instance for generating audio_signal from the raw waveform.
        window_stride (float):
            Window stride for acoustic feature. This value is used for calculating the numbers of feature-level frames.
    """

    @property
    def output_types(self) -> Optional[Dict[str, NeuralType]]:
        """Returns definitions of module output ports."""
        output_types = {
            "audio_signal": NeuralType(('B', 'T'), AudioSignal()),
            "audio_length": NeuralType(('B'), LengthsType()),
            "targets": NeuralType(('B', 'T', 'C'), ProbsType()),
<<<<<<< HEAD
            "target_len": NeuralType(('B', 'C'), LengthsType()),
=======
            "target_len": NeuralType(('B'), LengthsType()),
>>>>>>> b1f5aa3a
        }

        return output_types

    def __init__(
        self,
        *,
        manifest_filepath: str,
        soft_label_thres: float,
        session_len_sec: float,
        num_spks: int,
        featurizer,
        window_stride: float,
        min_subsegment_duration: float = 0.03,
        global_rank: int = 0,
        dtype=torch.float16,
        round_digits: int = 2,
        soft_targets: bool = False,
        subsampling_factor: int = 8,
<<<<<<< HEAD
=======
        device: str = 'cpu',
>>>>>>> b1f5aa3a
    ):
        super().__init__()
        self.collection = EndtoEndDiarizationSpeechLabel(
            manifests_files=manifest_filepath.split(','),
            round_digits=round_digits,
        )
        self.featurizer = featurizer
        self.round_digits = round_digits
        self.feat_per_sec = int(1 / window_stride)
        self.diar_frame_length = round(subsampling_factor * window_stride, round_digits)
        self.session_len_sec = session_len_sec
        self.soft_label_thres = soft_label_thres
        self.max_spks = num_spks
        self.min_subsegment_duration = min_subsegment_duration
        self.dtype = dtype
        self.use_asr_style_frame_count = True
        self.soft_targets = soft_targets
        self.round_digits = 2
        self.floor_decimal = 10**self.round_digits
<<<<<<< HEAD
=======
        self.device = device
>>>>>>> b1f5aa3a

    def __len__(self):
        return len(self.collection)

    def get_uniq_id_with_range(self, sample, deci=3):
        """
        Generate unique training sample ID from unique file ID, offset and duration. The start-end time added
        unique ID is required for identifying the sample since multiple short audio samples are generated from a single
        audio file. The start time and end time of the audio stream uses millisecond units if `deci=3`.

        Args:
            sample:
                `DiarizationSpeechLabel` instance from collections.

        Returns:
            uniq_id (str):
                Unique sample ID which includes start and end time of the audio stream.
                Example: abc1001_3122_6458
        """
        bare_uniq_id = os.path.splitext(os.path.basename(sample.rttm_file))[0]
        offset = str(int(round(sample.offset, deci) * pow(10, deci)))
        endtime = str(int(round(sample.offset + sample.duration, deci) * pow(10, deci)))
        uniq_id = f"{bare_uniq_id}_{offset}_{endtime}"
        return uniq_id

    def parse_rttm_for_targets_and_lens(self, rttm_file, offset, duration, target_len):
        """
        Generate target tensor variable by extracting groundtruth diarization labels from an RTTM file.
        This function converts (start, end, speaker_id) format into base-scale (the finest scale) segment level
        diarization label in a matrix form.

        Example of seg_target:
            [[0., 1.], [0., 1.], [1., 1.], [1., 0.], [1., 0.], ..., [0., 1.]]
        """
<<<<<<< HEAD
=======
        if rttm_file in [None, '']:
            num_seg = torch.max(target_len)
            targets = torch.zeros(num_seg, self.max_spks)
            return targets

>>>>>>> b1f5aa3a
        with open(rttm_file, 'r') as f:
            rttm_lines = f.readlines()

        rttm_timestamps, sess_to_global_spkids = extract_frame_info_from_rttm(offset, duration, rttm_lines)

        fr_level_target = get_frame_targets_from_rttm(
            rttm_timestamps=rttm_timestamps,
            offset=offset,
            duration=duration,
            round_digits=self.round_digits,
            feat_per_sec=self.feat_per_sec,
            max_spks=self.max_spks,
        )

        soft_target_seg = self.get_soft_targets_seg(feat_level_target=fr_level_target, target_len=target_len)
        if self.soft_targets:
            step_target = soft_target_seg
        else:
            step_target = (soft_target_seg >= self.soft_label_thres).float()
        return step_target

    def get_soft_targets_seg(self, feat_level_target, target_len):
        """
        Generate the final targets for the actual diarization step.
        Here, frame level means step level which is also referred to as segments.
        We follow the original paper and refer to the step level as "frames".

        Args:
            feat_level_target (torch.tensor):
                Tensor variable containing hard-labels of speaker activity in each feature-level segment.
            target_len (torch.tensor):
                Numbers of ms segments

        Returns:
            soft_target_seg (torch.tensor):
                Tensor variable containing soft-labels of speaker activity in each step-level segment.
        """
        num_seg = torch.max(target_len)
        targets = torch.zeros(num_seg, self.max_spks)
        stride = int(self.feat_per_sec * self.diar_frame_length)
        for index in range(num_seg):
            if index == 0:
                seg_stt_feat = 0
            else:
                seg_stt_feat = stride * index - 1 - int(stride / 2)
            if index == num_seg - 1:
                seg_end_feat = feat_level_target.shape[0]
            else:
                seg_end_feat = stride * index - 1 + int(stride / 2)
            targets[index] = torch.mean(feat_level_target[seg_stt_feat : seg_end_feat + 1, :], axis=0)
        return targets

    def get_segment_timestamps(
        self,
        duration: float,
        offset: float = 0,
        sample_rate: int = 16000,
    ):
        """
        Get start and end time of segments in each scale.

        Args:
            sample:
                `DiarizationSpeechLabel` instance from preprocessing.collections
        Returns:
            segment_timestamps (torch.tensor):
                Tensor containing Multiscale segment timestamps.
            target_len (torch.tensor):
                Number of segments for each scale. This information is used for reshaping embedding batch
                during forward propagation.
        """
        subsegments = get_subsegments(
            offset=offset,
            window=round(self.diar_frame_length * 2, self.round_digits),
            shift=self.diar_frame_length,
            duration=duration,
            min_subsegment_duration=self.min_subsegment_duration,
            use_asr_style_frame_count=self.use_asr_style_frame_count,
            sample_rate=sample_rate,
            feat_per_sec=self.feat_per_sec,
        )
        if self.use_asr_style_frame_count:
            effective_dur = (
                np.ceil((1 + duration * sample_rate) / int(sample_rate / self.feat_per_sec)).astype(int)
                / self.feat_per_sec
            )
        else:
            effective_dur = duration
        ts_tensor = get_subsegments_to_timestamps(
            subsegments, self.feat_per_sec, decimals=2, max_end_ts=(offset + effective_dur)
        )
        target_len = torch.tensor([ts_tensor.shape[0]])
        return target_len

    def __getitem__(self, index):
        sample = self.collection[index]
        if sample.offset is None:
            sample.offset = 0
        offset = sample.offset
        if self.session_len_sec < 0:
            session_len_sec = sample.duration
        else:
            session_len_sec = min(sample.duration, self.session_len_sec)

        audio_signal = self.featurizer.process(sample.audio_file, offset=offset, duration=session_len_sec)

        # We should resolve the length mis-match from the round-off errors between these two variables:
        # `session_len_sec` and `audio_signal.shape[0]`
        session_len_sec = (
            np.floor(audio_signal.shape[0] / self.featurizer.sample_rate * self.floor_decimal) / self.floor_decimal
        )
        audio_signal = audio_signal[: round(self.featurizer.sample_rate * session_len_sec)]
<<<<<<< HEAD

        audio_signal_length = torch.tensor(audio_signal.shape[0]).long()
        audio_signal, audio_signal_length = audio_signal.to('cpu'), audio_signal_length.to('cpu')
=======
        audio_signal_length = torch.tensor(audio_signal.shape[0]).long()
>>>>>>> b1f5aa3a
        target_len = self.get_segment_timestamps(duration=session_len_sec, sample_rate=self.featurizer.sample_rate)
        targets = self.parse_rttm_for_targets_and_lens(
            rttm_file=sample.rttm_file, offset=offset, duration=session_len_sec, target_len=target_len
        )
        return audio_signal, audio_signal_length, targets, target_len


def _eesd_train_collate_fn(self, batch):
    """
    Collate a batch of variables needed for training the end-to-end speaker diarization (EESD) model
    from raw waveforms to diarization labels. The following variables are included in the training/validation batch:

    Args:
        batch (tuple):
            A tuple containing the variables for diarization training.

    Returns:
        audio_signal (torch.Tensor):
            A tensor containing the raw waveform samples (time series) loaded from the `audio_filepath`
            in the input manifest file.
        feature_length (torch.Tensor):
            A tensor containing the lengths of the raw waveform samples.
        targets (torch.Tensor):
            Groundtruth speaker labels for the given input embedding sequence.
        target_lens (torch.Tensor):
            A tensor containing the number of segments for each sample in the batch, necessary for
            reshaping inputs to the EESD model.
    """
    packed_batch = list(zip(*batch))
    audio_signal, feature_length, targets, target_len = packed_batch
    audio_signal_list, feature_length_list = [], []
    target_len_list, targets_list = [], []

    max_raw_feat_len = max([x.shape[0] for x in audio_signal])
    max_target_len = max([x.shape[0] for x in targets])
    if max([len(feat.shape) for feat in audio_signal]) > 1:
        max_ch = max([feat.shape[1] for feat in audio_signal])
    else:
        max_ch = 1
    for feat, feat_len, tgt, segment_ct in batch:
        seq_len = tgt.shape[0]
        if len(feat.shape) > 1:
            pad_feat = (0, 0, 0, max_raw_feat_len - feat.shape[0])
        else:
            pad_feat = (0, max_raw_feat_len - feat.shape[0])
        if feat.shape[0] < feat_len:
            feat_len_pad = feat_len - feat.shape[0]
            feat = torch.nn.functional.pad(feat, (0, feat_len_pad))
        pad_tgt = (0, 0, 0, max_target_len - seq_len)
        padded_feat = torch.nn.functional.pad(feat, pad_feat)
        padded_tgt = torch.nn.functional.pad(tgt, pad_tgt)
        if max_ch > 1 and padded_feat.shape[1] < max_ch:
            feat_ch_pad = max_ch - padded_feat.shape[1]
            padded_feat = torch.nn.functional.pad(padded_feat, (0, feat_ch_pad))
        audio_signal_list.append(padded_feat)
        feature_length_list.append(feat_len.clone().detach())
        target_len_list.append(segment_ct.clone().detach())
        targets_list.append(padded_tgt)
        audio_signal = torch.stack(audio_signal_list)
    feature_length = torch.stack(feature_length_list)
<<<<<<< HEAD
    target_lens = torch.stack(target_len_list)
=======
    target_lens = torch.stack(target_len_list).squeeze(1)
>>>>>>> b1f5aa3a
    targets = torch.stack(targets_list)
    return audio_signal, feature_length, targets, target_lens


class AudioToSpeechE2ESpkDiarDataset(_AudioToSpeechE2ESpkDiarDataset):
    """
    Dataset class for loading a JSON file containing paths to audio files,
    RTTM (Rich Transcription Time Marked) files, and the number of speakers.
    This class is designed for training or fine-tuning a speaker embedding
    extractor and diarization decoder simultaneously.

    The JSON manifest file should have entries in the following format:

    Example:
    {
        "audio_filepath": "/path/to/audio_0.wav",
        "num_speakers": 2,
        "rttm_filepath": "/path/to/diar_label_0.rttm"
    }
    ...
    {
        "audio_filepath": "/path/to/audio_n.wav",
        "num_speakers": 2,
        "rttm_filepath": "/path/to/diar_label_n.rttm"
    }

    Args:
        manifest_filepath (str):
            Path to the input manifest JSON file containing paths to audio and RTTM files.
        soft_label_thres (float):
            Threshold for assigning soft labels to segments based on RTTM file information.
        session_len_sec (float):
            Duration of each session (in seconds) for training or fine-tuning.
        num_spks (int):
            Number of speakers in the audio files.
        featurizer:
            Instance of a featurizer for generating features from the raw waveform.
        window_stride (float):
            Window stride (in seconds) for extracting acoustic features, used to calculate
            the number of feature frames.
        global_rank (int):
            Global rank of the current process (used for distributed training).
        soft_targets (bool):
            Whether or not to use soft targets during training.

    Methods:
        eesd_train_collate_fn(batch):
            Collates a batch of data for end-to-end speaker diarization training.
    """

    def __init__(
        self,
        *,
        manifest_filepath: str,
        soft_label_thres: float,
        session_len_sec: float,
        num_spks: int,
        featurizer,
        window_stride,
        global_rank: int,
        soft_targets: bool,
<<<<<<< HEAD
=======
        device: str,
>>>>>>> b1f5aa3a
    ):
        super().__init__(
            manifest_filepath=manifest_filepath,
            soft_label_thres=soft_label_thres,
            session_len_sec=session_len_sec,
            num_spks=num_spks,
            featurizer=featurizer,
            window_stride=window_stride,
            global_rank=global_rank,
            soft_targets=soft_targets,
<<<<<<< HEAD
=======
            device=device,
>>>>>>> b1f5aa3a
        )

    def eesd_train_collate_fn(self, batch):
        """Collate a batch of data for end-to-end speaker diarization training."""
        return _eesd_train_collate_fn(self, batch)<|MERGE_RESOLUTION|>--- conflicted
+++ resolved
@@ -1045,11 +1045,7 @@
             "audio_signal": NeuralType(('B', 'T'), AudioSignal()),
             "audio_length": NeuralType(('B'), LengthsType()),
             "targets": NeuralType(('B', 'T', 'C'), ProbsType()),
-<<<<<<< HEAD
-            "target_len": NeuralType(('B', 'C'), LengthsType()),
-=======
             "target_len": NeuralType(('B'), LengthsType()),
->>>>>>> b1f5aa3a
         }
 
         return output_types
@@ -1069,10 +1065,7 @@
         round_digits: int = 2,
         soft_targets: bool = False,
         subsampling_factor: int = 8,
-<<<<<<< HEAD
-=======
         device: str = 'cpu',
->>>>>>> b1f5aa3a
     ):
         super().__init__()
         self.collection = EndtoEndDiarizationSpeechLabel(
@@ -1092,10 +1085,7 @@
         self.soft_targets = soft_targets
         self.round_digits = 2
         self.floor_decimal = 10**self.round_digits
-<<<<<<< HEAD
-=======
         self.device = device
->>>>>>> b1f5aa3a
 
     def __len__(self):
         return len(self.collection)
@@ -1130,14 +1120,11 @@
         Example of seg_target:
             [[0., 1.], [0., 1.], [1., 1.], [1., 0.], [1., 0.], ..., [0., 1.]]
         """
-<<<<<<< HEAD
-=======
         if rttm_file in [None, '']:
             num_seg = torch.max(target_len)
             targets = torch.zeros(num_seg, self.max_spks)
             return targets
 
->>>>>>> b1f5aa3a
         with open(rttm_file, 'r') as f:
             rttm_lines = f.readlines()
 
@@ -1250,13 +1237,7 @@
             np.floor(audio_signal.shape[0] / self.featurizer.sample_rate * self.floor_decimal) / self.floor_decimal
         )
         audio_signal = audio_signal[: round(self.featurizer.sample_rate * session_len_sec)]
-<<<<<<< HEAD
-
         audio_signal_length = torch.tensor(audio_signal.shape[0]).long()
-        audio_signal, audio_signal_length = audio_signal.to('cpu'), audio_signal_length.to('cpu')
-=======
-        audio_signal_length = torch.tensor(audio_signal.shape[0]).long()
->>>>>>> b1f5aa3a
         target_len = self.get_segment_timestamps(duration=session_len_sec, sample_rate=self.featurizer.sample_rate)
         targets = self.parse_rttm_for_targets_and_lens(
             rttm_file=sample.rttm_file, offset=offset, duration=session_len_sec, target_len=target_len
@@ -1317,11 +1298,7 @@
         targets_list.append(padded_tgt)
         audio_signal = torch.stack(audio_signal_list)
     feature_length = torch.stack(feature_length_list)
-<<<<<<< HEAD
-    target_lens = torch.stack(target_len_list)
-=======
     target_lens = torch.stack(target_len_list).squeeze(1)
->>>>>>> b1f5aa3a
     targets = torch.stack(targets_list)
     return audio_signal, feature_length, targets, target_lens
 
@@ -1383,10 +1360,7 @@
         window_stride,
         global_rank: int,
         soft_targets: bool,
-<<<<<<< HEAD
-=======
         device: str,
->>>>>>> b1f5aa3a
     ):
         super().__init__(
             manifest_filepath=manifest_filepath,
@@ -1397,10 +1371,7 @@
             window_stride=window_stride,
             global_rank=global_rank,
             soft_targets=soft_targets,
-<<<<<<< HEAD
-=======
             device=device,
->>>>>>> b1f5aa3a
         )
 
     def eesd_train_collate_fn(self, batch):
