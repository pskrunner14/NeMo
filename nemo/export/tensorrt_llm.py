--- conflicted
+++ resolved
@@ -30,16 +30,9 @@
 import wrapt
 from tensorrt_llm._utils import numpy_to_torch
 
-from nemo.collections.nlp.parts.utils_funcs import torch_dtype_from_precision
 from nemo.deploy import ITritonDeployable
 from nemo.export.tarutils import TarPath, unpack_tarball
 from nemo.export.trt_llm.converter.model_converter import model_to_trtllm_ckpt
-<<<<<<< HEAD
-from nemo.export.trt_llm.converter.model_to_trt_llm_ckpt import dist_model_to_trt_llm_ckpt, get_layer_prefix
-from nemo.export.trt_llm.converter.utils import init_model_parallel_from_nemo
-from nemo.export.trt_llm.nemo_ckpt_loader.nemo_file import (
-    build_tokenizer,
-=======
 from nemo.export.trt_llm.converter.model_to_trt_llm_ckpt import (
     dist_model_to_trt_llm_ckpt,
     get_layer_prefix,
@@ -49,7 +42,6 @@
 from nemo.export.trt_llm.nemo_ckpt_loader.nemo_file import (
     build_tokenizer,
     get_model_type,
->>>>>>> b1f5aa3a
     get_tokenizer,
     is_nemo_file,
     load_nemo_model,
@@ -66,10 +58,7 @@
     refit,
     unload_engine,
 )
-<<<<<<< HEAD
-=======
 from nemo.export.trt_llm.utils import is_rank
->>>>>>> b1f5aa3a
 
 use_deploy = True
 try:
@@ -198,10 +187,7 @@
         fp8_kvcache: Optional[bool] = None,
         gather_context_logits: Optional[bool] = False,
         gather_generation_logits: Optional[bool] = False,
-<<<<<<< HEAD
-=======
         build_rank: Optional[int] = 0,
->>>>>>> b1f5aa3a
     ):
         """
         Exports nemo checkpoints to TensorRT-LLM.
@@ -239,20 +225,8 @@
             fp8_kvcache (Optional[bool]): enables FP8 KV-cache quantization. If not set, autodetects the type.
             gather_context_logits (Optional[bool]): if True, enables gather_context_logits while building trtllm engine. Default: False
             gather_generation_logits (Optional[bool]): if True, enables gather_generation_logits while building trtllm engine. Default: False
-<<<<<<< HEAD
-        """
-        if n_gpus is not None:
-            warnings.warn(
-                "Parameter n_gpus is deprecated and will be removed in the next release. "
-                "Please use tensor_parallelism_size and pipeline_parallelism_size parameters instead.",
-                DeprecationWarning,
-                stacklevel=2,
-            )
-            tensor_parallelism_size = n_gpus
-=======
             build_rank (Optional[int]): rank to export the model on. If None, builds on all ranks.
         """
->>>>>>> b1f5aa3a
 
         gpus_per_node = tensor_parallelism_size if gpus_per_node is None else gpus_per_node
 
@@ -488,19 +462,13 @@
 
             tokenizer_path = os.path.join(nemo_export_dir, "tokenizer.model")
             tokenizer_path_nemo2 = os.path.join(nemo_export_dir, "nemo_context")
-<<<<<<< HEAD
-=======
             vocab_path = os.path.join(nemo_export_dir, "vocab.json")
->>>>>>> b1f5aa3a
             if os.path.exists(tokenizer_path):
                 shutil.copy(tokenizer_path, self.model_dir)
             elif os.path.exists(tokenizer_path_nemo2):
                 shutil.copytree(tokenizer_path_nemo2, Path(self.model_dir) / "nemo_context")
-<<<<<<< HEAD
-=======
             elif os.path.exists(vocab_path):
                 shutil.copy(vocab_path, os.path.join(self.model_dir, "vocab.json"))
->>>>>>> b1f5aa3a
             else:
                 self.tokenizer.save_pretrained(os.path.join(self.model_dir, 'huggingface_tokenizer'))
 
@@ -777,11 +745,7 @@
 
         nemo_model_conversion_dict = {}
         for key, value in DEFAULT_CONVERSION_DICT.items():
-<<<<<<< HEAD
-            if 'layers' in key:
-=======
             if 'layers' in key and model_prefix:
->>>>>>> b1f5aa3a
                 nemo_model_conversion_dict[f'{model_prefix}.{key}'] = value
             else:
                 nemo_model_conversion_dict[key] = value
