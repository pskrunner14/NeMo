# Copyright (c) 2022, NVIDIA CORPORATION.  All rights reserved.
#
# Licensed under the Apache License, Version 2.0 (the "License");
# you may not use this file except in compliance with the License.
# You may obtain a copy of the License at
#
#     http://www.apache.org/licenses/LICENSE-2.0
#
# Unless required by applicable law or agreed to in writing, software
# distributed under the License is distributed on an "AS IS" BASIS,
# WITHOUT WARRANTIES OR CONDITIONS OF ANY KIND, either express or implied.
# See the License for the specific language governing permissions and
# limitations under the License.

import logging

import torch
from torchmetrics import Metric

__all__ = ['MultiBinaryAccuracy']


class MultiBinaryAccuracy(Metric):
    """
    This metric computes accuracies that are needed to evaluate multiple binary outputs.
    For example, if a model returns a set of multiple sigmoid outputs per each sample or at each time step,
    F1 score can be calculated to monitor Type 1 error and Type 2 error together.

    Example:
        def validation_step(self, batch, batch_idx):
            ...
            signals, signal_lengths, targets = batch
            preds, _ = self.forward(input_signal=signals,
                                    signal_lengths=signal_lengths,
                                    targets=targets)
            loss = self.loss(logits=preds, labels=targets)
            self._accuracy_valid(preds, targets, signal_lengths)
            f1_acc = self._accuracy.compute()
            self.val_outputs = {'val_loss': loss, 'val_f1_acc': f1_acc}
            return self.val_outputs

        def on_validation_epoch_end(self):
            ...
            val_loss_mean = torch.stack([x['val_loss'] for x in self.val_outputs]).mean()
            correct_counts = torch.stack([x['val_correct_counts'] for x in self.val_outputs]).sum(axis=0)
            total_counts = torch.stack([x['val_total_counts'] for x in self.val_outputs]).sum(axis=0)

            self._accuracy_valid.correct_counts_k = correct_counts
            self._accuracy_valid.total_counts_k = total_counts
            f1_acc = self._accuracy_valid.compute()
            self._accuracy_valid.reset()

            self.log('val_loss', val_loss_mean)
            self.log('val_f1_acc', f1_acc)
            self.val_outputs.clear()  # free memory
            return {'val_loss': val_loss_mean, 'val_f1_acc': f1_acc}

    Args:
        preds (torch.Tensor):
            Predicted values which should be in range of [0, 1].
        targets (torch.Tensor):
            Target values which should be in range of [0, 1].
        signal_lengths (torch.Tensor):
            Length of each sequence in the batch input. signal_lengths values are used to
            filter out zero-padded parts in each sequence.

    Returns:
        f1_score (torch.Tensor):
            F1 score calculated from the predicted value and binarized target values.
    """
    full_state_update = False

    def __init__(self, dist_sync_on_step=False):
        super().__init__(dist_sync_on_step=dist_sync_on_step)
        self.add_state("total_correct_counts", default=torch.tensor(0), dist_reduce_fx='sum', persistent=False)
        self.add_state("total_sample_counts", default=torch.tensor(0), dist_reduce_fx='sum', persistent=False)
        self.add_state("true_positive_count", default=torch.tensor(0), dist_reduce_fx='sum', persistent=False)
        self.add_state("false_positive_count", default=torch.tensor(0), dist_reduce_fx='sum', persistent=False)
        self.add_state("false_negative_count", default=torch.tensor(0), dist_reduce_fx='sum', persistent=False)
        self.add_state("positive_count", default=torch.tensor(0), dist_reduce_fx='sum', persistent=False)
        self.eps = 1e-6

<<<<<<< HEAD
    def update(self, preds: torch.Tensor, targets: torch.Tensor, signal_lengths: torch.Tensor, cumulative=False) -> torch.Tensor:
=======
    def update(
        self, preds: torch.Tensor, targets: torch.Tensor, signal_lengths: torch.Tensor, cumulative=False
    ) -> torch.Tensor:
        """
        Update the metric with the given predictions, targets, and signal lengths to the metric instance.

        Args:
            preds (torch.Tensor): Predicted values.
            targets (torch.Tensor): Target values.
            signal_lengths (torch.Tensor): Length of each sequence in the batch input.
            cumulative (bool): Whether to accumulate the values over time.
        """
>>>>>>> f9a98847
        with torch.no_grad():
            preds_list = [preds[k, : signal_lengths[k], :] for k in range(preds.shape[0])]
            targets_list = [targets[k, : signal_lengths[k], :] for k in range(targets.shape[0])]
            self.preds = torch.cat(preds_list, dim=0)
            self.targets = torch.cat(targets_list, dim=0)

            self.true = self.preds.round().bool() == self.targets.round().bool()
            self.false = self.preds.round().bool() != self.targets.round().bool()
            self.positive = self.preds.round().bool() == 1
            self.negative = self.preds.round().bool() == 0

            if cumulative:
                self.positive_count += torch.sum(self.preds.round().bool() == True)
                self.true_positive_count += torch.sum(torch.logical_and(self.true, self.positive))
                self.false_positive_count += torch.sum(torch.logical_and(self.false, self.positive))
                self.false_negative_count += torch.sum(torch.logical_and(self.false, self.negative))
                self.total_correct_counts += torch.sum(self.preds.round().bool() == self.targets.round().bool())
                self.total_sample_counts += torch.prod(torch.tensor(self.targets.shape))
<<<<<<< HEAD
            else: 
=======
            else:
>>>>>>> f9a98847
                self.positive_count = torch.sum(self.preds.round().bool() == True)
                self.true_positive_count = torch.sum(torch.logical_and(self.true, self.positive))
                self.false_positive_count = torch.sum(torch.logical_and(self.false, self.positive))
                self.false_negative_count = torch.sum(torch.logical_and(self.false, self.negative))
                self.total_correct_counts = torch.sum(self.preds.round().bool() == self.targets.round().bool())
                self.total_sample_counts = torch.prod(torch.tensor(self.targets.shape))

    def compute(self):
        """
        Compute F1 score from the accumulated values. Return -1 if the F1 score is NaN.

        Returns:
            f1_score (torch.Tensor): F1 score calculated from the accumulated values.
            precision (torch.Tensor): Precision calculated from the accumulated values.
            recall (torch.Tensor): Recall calculated from the accumulated values.
        """
        precision = self.true_positive_count / (self.true_positive_count + self.false_positive_count + self.eps)
        recall = self.true_positive_count / (self.true_positive_count + self.false_negative_count + self.eps)
        f1_score = (2 * precision * recall / (precision + recall + self.eps)).detach().clone()

        if torch.isnan(f1_score):
            logging.warn("self.f1_score contains NaN value. Returning -1 instead of NaN value.")
            f1_score = -1
        return f1_score.float(), precision.float(), recall.float()<|MERGE_RESOLUTION|>--- conflicted
+++ resolved
@@ -80,9 +80,6 @@
         self.add_state("positive_count", default=torch.tensor(0), dist_reduce_fx='sum', persistent=False)
         self.eps = 1e-6
 
-<<<<<<< HEAD
-    def update(self, preds: torch.Tensor, targets: torch.Tensor, signal_lengths: torch.Tensor, cumulative=False) -> torch.Tensor:
-=======
     def update(
         self, preds: torch.Tensor, targets: torch.Tensor, signal_lengths: torch.Tensor, cumulative=False
     ) -> torch.Tensor:
@@ -95,7 +92,6 @@
             signal_lengths (torch.Tensor): Length of each sequence in the batch input.
             cumulative (bool): Whether to accumulate the values over time.
         """
->>>>>>> f9a98847
         with torch.no_grad():
             preds_list = [preds[k, : signal_lengths[k], :] for k in range(preds.shape[0])]
             targets_list = [targets[k, : signal_lengths[k], :] for k in range(targets.shape[0])]
@@ -114,11 +110,7 @@
                 self.false_negative_count += torch.sum(torch.logical_and(self.false, self.negative))
                 self.total_correct_counts += torch.sum(self.preds.round().bool() == self.targets.round().bool())
                 self.total_sample_counts += torch.prod(torch.tensor(self.targets.shape))
-<<<<<<< HEAD
-            else: 
-=======
             else:
->>>>>>> f9a98847
                 self.positive_count = torch.sum(self.preds.round().bool() == True)
                 self.true_positive_count = torch.sum(torch.logical_and(self.true, self.positive))
                 self.false_positive_count = torch.sum(torch.logical_and(self.false, self.positive))
