# Copyright (c) 2024, NVIDIA CORPORATION.  All rights reserved.
#
# Licensed under the Apache License, Version 2.0 (the "License");
# you may not use this file except in compliance with the License.
# You may obtain a copy of the License at
#
#     http://www.apache.org/licenses/LICENSE-2.0
#
# Unless required by applicable law or agreed to in writing, software
# distributed under the License is distributed on an "AS IS" BASIS,
# WITHOUT WARRANTIES OR CONDITIONS OF ANY KIND, either express or implied.
# See the License for the specific language governing permissions and
# limitations under the License.

import logging
import os
import shutil
from pathlib import Path, PosixPath, PurePath, WindowsPath
from typing import Generic, Optional, Tuple, TypeVar

import lightning.pytorch as pl
from filelock import FileLock, Timeout
from lightning.pytorch.trainer.states import TrainerFn

from nemo.lightning.ckpt_utils import ckpt_to_context_subdir

# Dynamically inherit from the correct Path subclass based on the operating system.
if os.name == 'nt':
    BasePath = WindowsPath
else:
    BasePath = PosixPath


SourceT = TypeVar("SourceT")
TargetT = TypeVar("TargetT")


class Connector(BasePath, Generic[SourceT, TargetT]):
    """
    A generic connector class that provides a framework for transforming a source type (SourceT)
    to a target type (TargetT) while handling file paths based on the operating system.

    Attributes
    ----------
        default_path (Optional[Path]): A default path used when no path is explicitly provided.

    Methods
    -------
        init() -> TargetT:
            Should be implemented to initialize the target type from the source type.

        apply(output_path: Path) -> Path:
            Should be implemented to apply the transformation and save the result at the output path.

        __new__(cls, *args, **kwargs) -> 'Connector':
            Creates a new instance of the connector, using default_path if no path is provided.

        __call__(output_path: Optional[Path] = None, overwrite: bool = False) -> Path:
            Processes the transformation and handles file operations like overwriting.

        local_path(base_path: Optional[Path] = None) -> Path:
            Computes the local path for storage based on a base path or a default cache home.

        is_in_cache(base_path: Optional[Path] = None) -> bool:
            Checks if the transformed data is already cached at the specified base path.
    """

    default_path = None
    LOCK_TIMEOUT = 1200

    def init(self) -> TargetT:
        raise NotImplementedError()

    def apply(self, output_path: Path) -> Path:
        raise NotImplementedError()

    def __new__(cls, *args, **kwargs):
        if cls.default_path is not None and not args and 'path' not in kwargs:
            # If default_path is set and no arguments are provided, use default_path as the argument
            return super().__new__(cls, cls.default_path)

        return super().__new__(cls, *args, **kwargs)

    def __call__(self, output_path: Optional[Path] = None, overwrite: bool = False) -> Path:
        _output_path = output_path or self.local_path()
        lock_path = _output_path.with_suffix(_output_path.suffix + '.lock')
        lock = FileLock(lock_path)

        # Check if the lock file exists and set overwrite to False if it does
        if lock_path.exists():
            overwrite = False

        try:
            with lock.acquire(timeout=self.LOCK_TIMEOUT):
                if overwrite and _output_path.exists():
                    shutil.rmtree(_output_path)

                if not _output_path.exists():
                    to_return = self.apply(_output_path)
                    _output_path = to_return or _output_path

        except Timeout:
            logging.error(f"Timeout occurred while trying to acquire the lock for {_output_path}")
            raise

        except Exception as e:
            logging.error(f"An error occurred: {e}")
            raise

        finally:
            # Delete the lock file if it exists
            if lock_path.exists():
                try:
                    os.remove(lock_path)
                except OSError as e:
                    logging.warning(f"Failed to remove lock file {lock_path}: {e}")

        return _output_path

    def local_path(self, base_path: Optional[Path] = None) -> Path:
        if base_path:
            _base = base_path
        else:
            from nemo.lightning.base import NEMO_CACHE_HOME

            _base = Path(NEMO_CACHE_HOME)

        return _base / str(self).replace("://", "/")

    def is_in_cache(self, base_path: Optional[Path] = None) -> bool:
        return self.local_path(base_path=base_path).exists()


class ModelConnector(Connector, Generic[SourceT, TargetT]):
    """
    A specialized connector that extends the generic Connector to handle model-specific operations
    such as setup, save, and load using the Lightning framework.

    Methods
    -------
        nemo_setup(model: pl.LightningModule, trainer: Optional[pl.Trainer] = None) -> pl.Trainer:
            Sets up the model and trainer using a specified strategy, preparing it for training or inference.

        nemo_save(output_path: Path, trainer: pl.Trainer):
            Saves the model's state to the specified path using the trainer's current strategy.

        nemo_load(path: Path, trainer: Optional[pl.Trainer] = None, cpu: bool = True) -> Tuple[Any, pl.Trainer]:
            Loads a model from the specified path, optionally using a CPU-focused strategy, and returns the model and trainer.
    """

    def nemo_setup(
        self, model: pl.LightningModule, trainer: Optional[pl.Trainer] = None, *args, **kwargs
    ) -> pl.Trainer:
        """
        Sets up the model and trainer using a specified strategy, preparing it for training or inference.

        Args:
            model (pl.LightningModule): The model to be set up.
            trainer (Optional[pl.Trainer]): The trainer to be used, if not provided a new one will be created.
        Returns
        -------
            pl.Trainer: The trainer configured with the model and strategy.
        """
        from nemo.lightning import MegatronStrategy, Trainer, _strategy_lib

        _trainer = trainer or Trainer(
            devices=1,
            accelerator="cpu",
            strategy=MegatronStrategy(ckpt_save_optimizer=False, always_save_context=True, *args, **kwargs),
        )
        # Note: set trainer to fitting state to avoid the following code path. Feel free to refactor if we no longer
        #  need to avoid this:
        #  https://github.com/NVIDIA/NeMo/blob/e35a6592f53ee34b1ec2fc3f1e009dd1ebc79e65/nemo/lightning/pytorch/strategies/megatron_strategy.py#L346-L349
        _trainer.state.fn = TrainerFn.FITTING  # needed for proper save.

        _trainer.strategy.connect(model)
        _trainer.strategy.setup_environment()

        if not model.state_dict():
            _trainer.strategy.lazy_init = True
            with _trainer.init_module(), _strategy_lib.megatron_lazy_init_context(model.config):
                model.configure_model()
        return _trainer

    def nemo_save(self, output_path: Path, trainer: pl.Trainer, dump_io: bool = True) -> None:
        """
        Saves the model's state to the specified path using the trainer's current strategy.

        Args:
            output_path (Path): The path where the model checkpoint will be saved.
            trainer (pl.Trainer): The trainer with the strategy to save the model.
            dump_io (bool): If True, the IO configuration will be saved to the output path.
        """
        # Import here to avoid circular import

        trainer.strategy._setup_optimizers = False
        trainer.strategy._init_model_parallel = False
        trainer.strategy.setup(trainer)
        output_path = Path(output_path)
        output_path.mkdir(parents=True, exist_ok=True)
        trainer.save_checkpoint(output_path)
        if getattr(trainer.strategy, "async_save", False):
            trainer.strategy.checkpoint_io.maybe_finalize_save_checkpoint(blocking=True)

        from nemo.lightning.io.pl import TrainerContext
        from nemo.utils.get_rank import is_global_rank_zero

        if is_global_rank_zero() and dump_io:
            TrainerContext.from_trainer(trainer).io_dump(ckpt_to_context_subdir(output_path), yaml_attrs=["model"])

    def nemo_load(
        self, path: Path, trainer: Optional[pl.Trainer] = None, cpu: bool = True
    ) -> Tuple[pl.LightningModule, pl.Trainer]:
        """
        Loads a model from the specified path.

        Args:
            path (Path): The path from which the model will be loaded.
            trainer (Optional[pl.Trainer]): The trainer to be used, if not provided a new one will be created.
            cpu (bool): If True, the model will be loaded with a CPU-focused strategy.

        Returns
        -------
            Tuple[pl.LightningModule, pl.Trainer]: The loaded model and the trainer configured with the model.
        """
        from nemo.lightning import MegatronStrategy, Trainer, _strategy_lib
        from nemo.lightning.io.api import load_context

        model = load_context(path, subpath="model")
        is_peft_ckpt = model.model_transform is not None
        callbacks = []
        if is_peft_ckpt:
            callbacks.append(model.model_transform)

        _trainer = trainer or Trainer(
            devices=1,
            accelerator="cpu" if cpu else "gpu",
            strategy=MegatronStrategy(ddp="pytorch", setup_optimizers=False),
<<<<<<< HEAD
=======
            callbacks=callbacks,
>>>>>>> b1f5aa3a
        )

        _trainer.strategy.connect(model)
        _trainer.strategy.setup_environment()
        # TODO: Fix cpu initialization
        if not model.state_dict():
            if cpu:
                # TODO: Make this more generic
                with _strategy_lib.megatron_cpu_init_context(model.config):
                    model.configure_model()
            else:
                model.configure_model()

        _trainer.strategy.setup(_trainer)
        if is_peft_ckpt:
            from nemo.lightning.io.pl import ckpt_to_weights_subdir

            model.trainer = _trainer
            model = model.model_transform(model)
            adapter_sharded_state_dict = {
                k: v for k, v in _trainer.strategy.megatron_parallel.sharded_state_dict().items() if ".adapter." in k
            }
            adapter_state = _trainer.strategy.checkpoint_io.load_checkpoint(
                ckpt_to_weights_subdir(path, is_saving=False), sharded_state_dict=adapter_sharded_state_dict
            )
            _trainer.strategy.load_model_state_dict(adapter_state, strict=False)
        else:
            _trainer.strategy.load_checkpoint(path)

        return model, _trainer

    def local_path(self, base_path: Optional[Path] = None) -> Path:
        if base_path:
            _base = Path(base_path)
        else:
            from nemo.lightning.base import NEMO_MODELS_CACHE

            _base = Path(NEMO_MODELS_CACHE)

        # If the user supplied `hf:///path/to/downloaded/my-model/`
        # then extract the last dir-name (i.e. my-model) and append it to _base
        if str(self).startswith('/'):
            if self.suffix in ['.pt', '.pth']:
                return _base / self.parent.name
            return _base / self.name
        return _base / str(self).replace("://", "/")

    def on_import_ckpt(self, model: pl.LightningModule):
        if hasattr(self, "tokenizer"):
            model.tokenizer = self.tokenizer
            if hasattr(model, "__io__") and hasattr(self.tokenizer, '__io__'):
                model.__io__.tokenizer = self.tokenizer.__io__

    def save_hf_tokenizer_assets(self, tokenizer_name_or_path, save_path="/tmp/nemo_tokenizer"):
        from transformers import AutoTokenizer

        tok = AutoTokenizer.from_pretrained(tokenizer_name_or_path, trust_remote_code=True)
        # Save tokenizer assets to save_path.
        tok.save_pretrained(save_path)
        return save_path<|MERGE_RESOLUTION|>--- conflicted
+++ resolved
@@ -236,10 +236,7 @@
             devices=1,
             accelerator="cpu" if cpu else "gpu",
             strategy=MegatronStrategy(ddp="pytorch", setup_optimizers=False),
-<<<<<<< HEAD
-=======
             callbacks=callbacks,
->>>>>>> b1f5aa3a
         )
 
         _trainer.strategy.connect(model)
