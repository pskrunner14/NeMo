# Copyright (c) 2024, NVIDIA CORPORATION.  All rights reserved.
#
# Licensed under the Apache License, Version 2.0 (the "License");
# you may not use this file except in compliance with the License.
# You may obtain a copy of the License at
#
#     http://www.apache.org/licenses/LICENSE-2.0
#
# Unless required by applicable law or agreed to in writing, software
# distributed under the License is distributed on an "AS IS" BASIS,
# WITHOUT WARRANTIES OR CONDITIONS OF ANY KIND, either express or implied.
# See the License for the specific language governing permissions and
# limitations under the License.

import math

import torch
from lhotse import SupervisionSet
from lhotse.cut import MixedCut, MonoCut
from tqdm import tqdm


def find_first_nonzero(mat: torch.Tensor, max_cap_val=-1, thres: float = 0.5) -> torch.Tensor:
    """
    Finds the first nonzero value in the matrix, discretizing it to the specified maximum capacity.

    Args:
        mat (Tensor): A torch tensor representing the matrix.
        max_cap_val (int): The maximum capacity to which the matrix values will be discretized.
        thres (float): The threshold value for discretizing the matrix values.

    Returns:
        mask_max_indices (Tensor): A torch tensor representing the discretized matrix with the first nonzero value in each row.
    """
    # Discretize the matrix to the specified maximum capacity
    labels_discrete = mat.clone()
    labels_discrete[labels_discrete < thres] = 0
    labels_discrete[labels_discrete >= thres] = 1

    # non zero values mask
    non_zero_mask = labels_discrete != 0
    # operations on the mask to find first nonzero values in the rows
    mask_max_values, mask_max_indices = torch.max(non_zero_mask, dim=1)
    # if the max-mask is zero, there is no nonzero value in the row
    mask_max_indices[mask_max_values == 0] = max_cap_val
    return mask_max_indices


def find_best_permutation(match_score: torch.Tensor, speaker_permutations: torch.Tensor) -> torch.Tensor:
    """
    Finds the best permutation indices based on the match score.

    Args:
        match_score (torch.Tensor): A tensor containing the match scores for each permutation.
            Shape: (batch_size, num_permutations)
        speaker_permutations (torch.Tensor): A tensor containing all possible speaker permutations.
            Shape: (num_permutations, num_speakers)

    Returns:
        torch.Tensor: A tensor containing the best permutation indices for each batch.
            Shape: (batch_size, num_speakers)
    """
    batch_best_perm = torch.argmax(match_score, axis=1)
    rep_speaker_permutations = speaker_permutations.repeat(batch_best_perm.shape[0], 1).to(match_score.device)
    perm_size = speaker_permutations.shape[0]
    global_inds_vec = (
        torch.arange(0, perm_size * batch_best_perm.shape[0], perm_size).to(batch_best_perm.device) + batch_best_perm
    )
    return rep_speaker_permutations[global_inds_vec.to(rep_speaker_permutations.device), :]


def reconstruct_labels(labels: torch.Tensor, batch_perm_inds: torch.Tensor) -> torch.Tensor:
    """
    Reconstructs the labels using the best permutation indices with matrix operations.

    Args:
        labels (torch.Tensor): A tensor containing the original labels.
            Shape: (batch_size, num_frames, num_speakers)
        batch_perm_inds (torch.Tensor): A tensor containing the best permutation indices for each batch.
            Shape: (batch_size, num_speakers)

    Returns:
        torch.Tensor: A tensor containing the reconstructed labels using the best permutation indices.
            Shape: (batch_size, num_frames, num_speakers)
    """
    # Expanding batch_perm_inds to align with labels dimensions
    batch_size, num_frames, num_speakers = labels.shape
    batch_perm_inds_exp = batch_perm_inds.unsqueeze(1).expand(-1, num_frames, -1)

    # Reconstructing the labels using advanced indexing
    reconstructed_labels = torch.gather(labels, 2, batch_perm_inds_exp)
    return reconstructed_labels


def get_ats_targets(
    labels: torch.Tensor,
    preds: torch.Tensor,
    speaker_permutations: torch.Tensor,
    thres: float = 0.5,
    tolerance: float = 0,
) -> torch.Tensor:
    """
    Sorts labels and predictions to get the optimal of all arrival-time ordered permutations.

    Args:
        labels (torch.Tensor): A tensor containing the original labels.
            Shape: (batch_size, num_frames, num_speakers)
        preds (torch.Tensor): A tensor containing the predictions.
            Shape: (batch_size, num_frames, num_speakers)
        speaker_permutations (torch.Tensor): A tensor containing all possible speaker permutations.
            Shape: (num_permutations, num_speakers)
        thres (float): The threshold value for discretizing the matrix values. Default is 0.5.
        tolerance (float): The tolerance for comparing the first speech frame indices. Default is 0.

    Returns:
        torch.Tensor: A tensor containing the reconstructed labels using the best permutation indices.
            Shape: (batch_size, num_frames, num_speakers)
    """
    # Find the first nonzero frame index for each speaker in each batch
    nonzero_ind = find_first_nonzero(
        mat=labels, max_cap_val=labels.shape[1], thres=thres
    )  # (batch_size, num_speakers)

    # Sort the first nonzero frame indices for arrival-time ordering
    sorted_values = torch.sort(nonzero_ind)[0]  # (batch_size, num_speakers)
    perm_size = speaker_permutations.shape[0]  # Scalar value (num_permutations)
    permed_labels = labels[:, :, speaker_permutations]  # (batch_size, num_frames, num_permutations, num_speakers)
    permed_nonzero_ind = find_first_nonzero(
        mat=permed_labels, max_cap_val=labels.shape[1]
    )  # (batch_size, num_permutations, num_speakers)

    # Compare the first frame indices of sorted labels with those of the permuted labels using tolerance
    perm_compare = (
        torch.abs(sorted_values.unsqueeze(1) - permed_nonzero_ind) <= tolerance
    )  # (batch_size, num_permutations, num_speakers)
    perm_mask = torch.all(perm_compare, dim=2).float()  # (batch_size, num_permutations)
    preds_rep = torch.unsqueeze(preds, 2).repeat(
        1, 1, perm_size, 1
    )  # Exapnd the preds: (batch_size, num_frames, num_permutations, num_speakers)

    # Compute the match score for each permutation by comparing permuted labels with preds
    match_score = (
        torch.sum(permed_labels * preds_rep, axis=1).sum(axis=2) * perm_mask
    )  # (batch_size, num_permutations)
    batch_perm_inds = find_best_permutation(match_score, speaker_permutations)  # (batch_size, num_speakers)
    max_score_permed_labels = reconstruct_labels(labels, batch_perm_inds)  # (batch_size, num_frames, num_speakers)
    return max_score_permed_labels  # (batch_size, num_frames, num_speakers)


def get_pil_targets(labels: torch.Tensor, preds: torch.Tensor, speaker_permutations: torch.Tensor) -> torch.Tensor:
    """
    Sorts labels and predictions to get the optimal permutation based on the match score.

    Args:
        labels (torch.Tensor): A tensor containing the ground truth labels.
            Shape: (batch_size, num_speakers, num_classes)
        preds (torch.Tensor): A tensor containing the predicted values.
            Shape: (batch_size, num_speakers, num_classes)
        speaker_permutations (torch.Tensor): A tensor containing all possible speaker permutations.
            Shape: (num_permutations, num_speakers)

    Returns:
        torch.Tensor: A tensor of permuted labels that best match the predictions.
            Shape: (batch_size, num_speakers, num_classes)
    """
    permed_labels = labels[:, :, speaker_permutations]  # (batch_size, num_classes, num_permutations, num_speakers)
    # Repeat preds to match permutations for comparison
    preds_rep = torch.unsqueeze(preds, 2).repeat(
        1, 1, speaker_permutations.shape[0], 1
    )  # (batch_size, num_speakers, num_permutations, num_classes)
    match_score = torch.sum(permed_labels * preds_rep, axis=1).sum(axis=2)  # (batch_size, num_permutations)
    batch_perm_inds = find_best_permutation(match_score, speaker_permutations)  # (batch_size, num_speakers)
    # Reconstruct labels based on the best permutation for each batch
    max_score_permed_labels = reconstruct_labels(labels, batch_perm_inds)  # (batch_size, num_speakers, num_classes)
    return max_score_permed_labels  # (batch_size, num_speakers, num_classes)


def find_segments_from_rttm(
    recording_id: str,
    rttms,
    start_after: float,
    end_before: float,
    adjust_offset: bool = True,
    tolerance: float = 0.001,
):
    """
    Finds segments from the given rttm file.
    This function is designed to replace rttm

    Args:
        recording_id (str): The recording ID in string format.
        rttms (SupervisionSet): The SupervisionSet instance.
        start_after (float): The start time after which segments are selected.
        end_before (float): The end time before which segments are selected.
        adjust_offset (bool): Whether to adjust the offset of the segments.
        tolerance (float): The tolerance for time matching. 0.001 by default.

    Returns:
        segments (List[SupervisionSegment]): A list of SupervisionSegment instances.
    """
    segment_by_recording_id = rttms._segments_by_recording_id
    if segment_by_recording_id is None:
        from cytoolz import groupby

        segment_by_recording_id = groupby(lambda seg: seg.recording_id, rttms)

    return [
        # We only modify the offset - the duration remains the same, as we're only shifting the segment
        # relative to the Cut's start, and not truncating anything.
        segment.with_offset(-start_after) if adjust_offset else segment
        for segment in segment_by_recording_id.get(recording_id, [])
        if segment.start < end_before + tolerance and segment.end > start_after + tolerance
    ]

<<<<<<< HEAD
=======

>>>>>>> 40e9f95d
def get_mask_from_segments(
    segments: list,
    a_cut,
    speaker_to_idx_map: torch.Tensor,
    num_speakers: int = 4,
    feat_per_sec: int = 100,
    ignore_num_spk_mismatch: bool = False,
):
    """
    Generate mask matrix from segments list.
    This function is needed for speaker diarization with ASR model trainings.

    Args:
        segments: A list of Lhotse Supervision segments iterator.
        cut (MonoCut, MixedCut): Lhotse MonoCut or MixedCut instance.
        speaker_to_idx_map (dict): A dictionary mapping speaker names to indices.
        num_speakers (int): max number of speakers for all cuts ("mask" dim0), 4 by default
        feat_per_sec (int): number of frames per second, 100 by default, 0.01s frame rate
        ignore_num_spk_mismatch (bool): This is a temporary solution to handle speaker mismatch. Will be removed in the future.

    Returns:
        mask (Tensor): A numpy array of shape (num_speakers, encoder_hidden_len).
            Dimension: (num_speakers, num_frames)
    """
    # get targets with 0.01s frame rate
    num_samples = round(a_cut.duration * feat_per_sec)
    mask = torch.zeros((num_samples, num_speakers))
    for rttm_sup in segments:
        speaker_idx = speaker_to_idx_map[rttm_sup.speaker]
        if speaker_idx >= num_speakers:
            if ignore_num_spk_mismatch:
                continue
            else:
                raise ValueError(f"Speaker Index {speaker_idx} exceeds the max index: {num_speakers-1}")
        stt = max(rttm_sup.start, 0)
        ent = min(rttm_sup.end, a_cut.duration)
        stf = int(stt * feat_per_sec)
        enf = int(ent * feat_per_sec)
        mask[stf:enf, speaker_idx] = 1.0
    return mask


def get_soft_mask(feat_level_target, num_samples, stride):
    """
    Get soft mask from feat_level_target with stride.
    This function is needed for speaker diarization with ASR model trainings.

    Args:
        feat_level_target (Tensor): A numpy array of shape (num_frames, num_speakers).
            Dimension: (num_frames, num_speakers)
        num_sample (int): The total number of samples.
        stride (int): The stride for the mask.
    """

    num_speakers = feat_level_target.shape[1]
    mask = torch.zeros(num_samples, num_speakers)

    for index in range(num_samples):
        if index == 0:
            seg_stt_feat = 0
        else:
            seg_stt_feat = stride * index - 1 - int(stride / 2)
        if index == num_samples - 1:
            seg_end_feat = feat_level_target.shape[0]
        else:
            seg_end_feat = stride * index - 1 + int(stride / 2)
        mask[index] = torch.mean(feat_level_target[seg_stt_feat : seg_end_feat + 1, :], axis=0)
    return mask


def get_hidden_length_from_sample_length(
    num_samples: int, num_sample_per_mel_frame: int = 160, num_mel_frame_per_asr_frame: int = 8
) -> int:
    """
    Calculate the hidden length from the given number of samples.
    This function is needed for speaker diarization with ASR model trainings.

    This function computes the number of frames required for a given number of audio samples,
    considering the number of samples per mel frame and the number of mel frames per ASR frame.

    Parameters:
        num_samples (int): The total number of audio samples.
        num_sample_per_mel_frame (int, optional): The number of samples per mel frame. Default is 160.
        num_mel_frame_per_asr_frame (int, optional): The number of mel frames per ASR frame. Default is 8.

    Returns:
        hidden_length (int): The calculated hidden length in terms of the number of frames.
    """
    mel_frame_count = math.ceil((num_samples + 1) / num_sample_per_mel_frame)
    hidden_length = math.ceil(mel_frame_count / num_mel_frame_per_asr_frame)
    return int(hidden_length)


def speaker_to_target(
    a_cut,
    num_speakers: int = 4,
    num_sample_per_mel_frame: int = 160,
    num_mel_frame_per_asr_frame: int = 8,
    spk_tar_all_zero: bool = False,
    boundary_segments: bool = False,
    soft_label: bool = False,
    ignore_num_spk_mismatch: bool = True,
    soft_thres: float = 0.5,
):
    '''
    Get rttm samples corresponding to one cut, generate speaker mask numpy.ndarray with shape (num_speaker, hidden_length)
    This function is needed for speaker diarization with ASR model trainings.

    Args:
        a_cut (MonoCut, MixedCut): Lhotse Cut instance which is MonoCut or MixedCut instance.
        num_speakers (int): max number of speakers for all cuts ("mask" dim0), 4 by default
        num_sample_per_mel_frame (int): number of sample per mel frame, sample_rate / 1000 * window_stride, 160 by default (10ms window stride)
        num_mel_frame_per_asr_frame (int): encoder subsampling_factor, 8 by default
        spk_tar_all_zero (Tensor): set to True gives all zero "mask"
        boundary_segments (bool): set to True to include segments containing the boundary of the cut, False by default for multi-speaker ASR training
        soft_label (bool): set to True to use soft label that enables values in [0, 1] range, False by default and leads to binary labels.
        ignore_num_spk_mismatch (bool): This is a temporary solution to handle speaker mismatch. Will be removed in the future.

    Returns:
        mask (Tensor): speaker mask with shape (num_speaker, hidden_lenght)
    '''
    # get cut-related segments from rttms
    # basename = os.path.basename(a_cut.rttm_filepath).replace('.rttm', '')
    if isinstance(a_cut, MixedCut):
        cut_list = [track.cut for track in a_cut.tracks if isinstance(track.cut, MonoCut)]
        offsets = [track.offset for track in a_cut.tracks if isinstance(track.cut, MonoCut)]
    elif isinstance(a_cut, MonoCut):
        cut_list = [a_cut]
        offsets = [0]
    else:
        raise ValueError(f"Unsupported cut type type{a_cut}: only MixedCut and MonoCut are supported")

    segments_total = []
    for i, cut in enumerate(cut_list):
        rttms = SupervisionSet.from_rttm(cut.rttm_filepath)
        if boundary_segments:  # segments with seg_start < total_end and seg_end > total_start are included
            segments_iterator = find_segments_from_rttm(
                recording_id=cut.recording_id, rttms=rttms, start_after=cut.start, end_before=cut.end, tolerance=0.0
            )
        else:  # segments with seg_start > total_start and seg_end < total_end are included
            segments_iterator = rttms.find(
                recording_id=cut.recording_id, start_after=cut.start, end_before=cut.end, adjust_offset=True
            )

        for seg in segments_iterator:
            if seg.start < 0:
                seg.duration += seg.start
                seg.start = 0
            if seg.end > cut.duration:
                seg.duration -= seg.end - cut.duration
            seg.start += offsets[i]
            segments_total.append(seg)

    # apply arrival time sorting to the existing segments
    segments_total.sort(key=lambda rttm_sup: rttm_sup.start)

    seen = set()
    seen_add = seen.add
    speaker_ats = [s.speaker for s in segments_total if not (s.speaker in seen or seen_add(s.speaker))]

    speaker_to_idx_map = {spk: idx for idx, spk in enumerate(speaker_ats)}
    if len(speaker_to_idx_map) > num_speakers and not ignore_num_spk_mismatch:  # raise error if number of speakers
        raise ValueError(
            f"Number of speakers {len(speaker_to_idx_map)} is larger than the maximum number of speakers {num_speakers}"
        )

    # initialize mask matrices (num_speaker, encoder_hidden_len)
    feat_per_sec = int(a_cut.sampling_rate / num_sample_per_mel_frame)  # 100 by default
    num_samples = get_hidden_length_from_sample_length(
        a_cut.num_samples, num_sample_per_mel_frame, num_mel_frame_per_asr_frame
    )
    if spk_tar_all_zero:
        frame_mask = torch.zeros((num_samples, num_speakers))
    else:
        frame_mask = get_mask_from_segments(
            segments_total, a_cut, speaker_to_idx_map, num_speakers, feat_per_sec, ignore_num_spk_mismatch
        )
    soft_mask = get_soft_mask(frame_mask, num_samples, num_mel_frame_per_asr_frame)

    if soft_label:
        mask = soft_mask
    else:
        mask = (soft_mask > soft_thres).float()

    return mask<|MERGE_RESOLUTION|>--- conflicted
+++ resolved
@@ -13,11 +13,9 @@
 # limitations under the License.
 
 import math
-
 import torch
 from lhotse import SupervisionSet
 from lhotse.cut import MixedCut, MonoCut
-from tqdm import tqdm
 
 
 def find_first_nonzero(mat: torch.Tensor, max_cap_val=-1, thres: float = 0.5) -> torch.Tensor:
@@ -212,10 +210,6 @@
         if segment.start < end_before + tolerance and segment.end > start_after + tolerance
     ]
 
-<<<<<<< HEAD
-=======
-
->>>>>>> 40e9f95d
 def get_mask_from_segments(
     segments: list,
     a_cut,
