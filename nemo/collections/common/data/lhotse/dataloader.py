# Copyright (c) 2024, NVIDIA CORPORATION.  All rights reserved.
#
# Licensed under the Apache License, Version 2.0 (the "License");
# you may not use this file except in compliance with the License.
# You may obtain a copy of the License at
#
#     http://www.apache.org/licenses/LICENSE-2.0
#
# Unless required by applicable law or agreed to in writing, software
# distributed under the License is distributed on an "AS IS" BASIS,
# WITHOUT WARRANTIES OR CONDITIONS OF ANY KIND, either express or implied.
# See the License for the specific language governing permissions and
# limitations under the License.
import os
import random
import warnings
from dataclasses import dataclass
from functools import partial
from typing import Any, Optional, Sequence

import numpy as np
import torch
from lhotse import CutSet, RecordingSet
from lhotse.cut import Cut
from lhotse.dataset import (
    CutConcatenate,
    DynamicBucketingSampler,
    DynamicCutSampler,
    IterableDatasetWrapper,
    ReverbWithImpulseResponse,
    RoundRobinSampler,
    ZipSampler,
    make_worker_init_fn,
)
from lhotse.dataset.dataloading import resolve_seed
from lhotse.dataset.sampling.base import CutSampler, TimeConstraint
from lhotse.lazy import LazyFlattener
from lhotse.utils import fastcopy, fix_random_seed
from omegaconf import DictConfig, OmegaConf

from nemo.collections.common.data.lhotse.cutset import (
    IncompleteConfigError,
    guess_parse_cutset,
    read_cutset_from_config,
)
from nemo.collections.common.data.lhotse.sampling import (
    DurationFilter,
    FixedBucketBatchSizeConstraint2D,
    MultimodalFixedBucketBatchSizeConstraint2D,
    MultimodalSamplingConstraint,
    TokenCountFilter,
    TokenPerSecondFilter,
    TokenPerTokenFilter,
)
from nemo.collections.common.data.prompt_fn import apply_prompt_format_fn
from nemo.collections.common.prompts import PromptFormatter
from nemo.collections.common.tokenizers.aggregate_tokenizer import TokenizerWrapper
from nemo.utils import logging


@dataclass
class LhotseDataLoadingConfig:
    """
    Structured config used for OmegaConf schema validation.
    It's also a single source of truth for reading default option values.
    The options not supported anymore but present, e.g., in old configs,
    will be emitted in a DeprecationWarning and ignored.
    """

    # 1. Data inputs.
    #   a. "Classic" NeMo input path fields.
    input_cfg: Any = None  # TODO(pzelasko): typing
    manifest_filepath: Any = None  # str | list[list[str | float]] | None = None
    tarred_audio_filepaths: Any = None  # str | list[list[str]] | None = None
    #   b. Lhotse CutSet manifest / Lhotse Shar tar dir paths.
    cuts_path: str | None = None
    shar_path: Any = None  # str | list[str | tuple[str, float | int]] | None = None
    #  Enable this to support dataloading from JSON manifests that reference subsets of audio tar files.
    tarred_random_access: bool = False
    # 2. Batch size.
    #   a. Existing NeMo options.
    batch_size: int | None = None
    #   b. Lhotse dynamic batch sizes.
    batch_duration: float | None = None
    quadratic_duration: float | None = None
    #   c. Lhotse bucketing.
    use_bucketing: bool = False
    bucket_batch_size: list[int] | None = None
    num_buckets: int = 30
    num_cuts_for_bins_estimate: int = 10000
    bucket_duration_bins: Any = None  # list[float] | list[list[float]] | None = None
    bucket_buffer_size: int = 10000
    concurrent_bucketing: bool = True  # fetches data in a background thread
    #   d. Other Lhotse sampling options.
    shuffle_buffer_size: int | None = 10000
    drop_last: bool = False
    shard_seed: int | str = "trng"
    max_open_streams: int | None = None
    cuda_expandable_segments: bool = True
    # e. Multi-config related options.
    #    Setting multi_config=True will scan the config for keys with DictConfig values,
    #    create a separate sampler for each, and fuse the samplers according to sampler_fusion.
    multi_config: bool = False
    sampler_fusion: str = "round_robin"  # round_robin | randomized_round_robin | zip
    sampler_weights: dict[str, float] | None = None  # only applicable to randomized_round_robin

    # 2.1 Multimodal sampling override options
    pretokenize: bool = True  # should we apply tokenizer before data sampling
    prompt_format: str | None = None  # when provided, we'll apply the prompt in addition to the tokenizer
    use_multimodal_sampling: bool = False
    token_equivalent_duration: float | None = None
    batch_tokens: int | None = None
    quadratic_factor: float | None = None

    # 2.2 Filters on sequence lengths.
    #   * Speech input
    min_duration: float | None = -1
    max_duration: float | None = float("inf")
    min_tps: int = -1  # allowed tokens per second (audio-only)
    max_tps: float = float("inf")
    #   * Text input
    min_tokens: int | None = None
    max_tokens: int | None = None
    # When true, combine context+answer lengths into a total length; otherwise report context length.
    # For 2D bucketing it's always false, as we report a tuple of (context_len, answer_len).
    measure_total_length: bool = True
    min_tpt: int = -1  # allowed tokens per token (text-only)
    max_tpt: float = float("inf")

    # 3. Supported existing NeMo options.
    shuffle: bool = False
    sample_rate: int = 16000
    seed: int | str = 0
    num_workers: int = 0
    pin_memory: bool = False
    channel_selector: int | str | None = None

    # 4. Optional Lhotse data augmentation.
    #   a. On-the-fly noise/audio mixing.
    noise_path: Any | None = (
        None  # str | dict where dict can have any of keys: manifest_filepath, tarred_audio_filepaths, cuts_path, shar_path
    )
    noise_snr: tuple[float, float] = (10.0, 20.0)
    noise_mix_prob: float = 0.5
    #   b. On-the-fly 3-way speed perturbation.
    perturb_speed: bool = False
    #   c. Cut concatenation (glue together multiple utterances into a single one)
    concatenate_samples: bool = False
    concatenate_gap_seconds: float = 0.1
    concatenate_duration_factor: float = 1.0
    concatenate_merge_supervisions: bool = True
    db_norm: Optional[float] = -25.0  # from CodeSwitchingDataset
    #   d. On-the-fly cut truncation or window slicing
    #       I) truncate: select one chunk of a fixed duration for each cut
    truncate_duration: Optional[float] = None  # set this to enable
    truncate_offset_type: str = "random"  # "random" | "start" (fixed) | "end" (fixed, counted back)
    #       II) cut_into_windows: convert each cut to smaller cut using a sliding window (define hop for overlapping windows)
    cut_into_windows_duration: Optional[float] = None  # set this to enable
    cut_into_windows_hop: Optional[float] = None
    #       III) common options
    keep_excessive_supervisions: bool = (
        True  # when a cut is truncated in the middle of a supervision, should we keep them.
    )
    #   e. RIR augmentation (synthetic RIR if rir_path is None)
    #   at the moment supports only Lhotse recording manifests, e.g. https://github.com/lhotse-speech/lhotse/blob/master/lhotse/recipes/rir_noise.py
    rir_enabled: bool = False
    rir_path: str | None = None  # str, must point to a lhotse RecordingSet manifest
    rir_prob: float = 0.5
    #   f. Padding to a minimum duration. Examples shorter than this will be padded, others are unaffected.
    pad_min_duration: Optional[float] = None
    pad_direction: str = "right"  # "right" | "left" | "both" | "random"

    # 5. Other Lhotse options.
    text_field: str = "text"  # key to read the transcript from
    lang_field: str = "lang"  # key to read the language tag from
    # Enables iteration of NeMo non-tarred manifests that don't have a "sampling_rate" key without performing any I/O.
    # Note that this will not allow actual dataloading; it's only for manifest iteration as Lhotse objects.
    metadata_only: bool = False
    # Forces the resulting CutSet to be finite, so that the iteration will end after a full single epoch.
    # Do not turn this on unless you're sure that you know what you're doing.
    # In most cases (such as regular multi-GPU training) it will result in a deadlock due to
    # a different number of steps on different DDP ranks.
    force_finite: bool = False
    # The following two options may be used to override auto-detection of appropriate PyTorch dataset flavor
    #   for your data types. PyTorch DataLoader uses two objects to yield data: dataset and sampler.
    # *Map-dataset flavor.* There is one sampler per GPU that lives in the training loop process;
    #   it selects the examples to be prepared by map-dataset class. Each batch selection determined by the sampler
    #   is then passed by the dataloader to one of its worker processes to be processed by the dataset class.
    # *Iterable-dataset flavor.* Each dataloading worker has its own sampler replica instead;
    #   the sampler must have the logic for either data deduplication or unique order shuffling to avoid
    #   duplicated data across workers and GPUs. Lhotse relies on unique order shuffling.
    # The default settings are:
    # * use iterable dataset for tarred audio data.
    # * use iterable dataset for any text data.
    # * use map dataset for non-tarred audio data (we might change this in the future)
    force_map_dataset: bool = False
    force_iterable_dataset: bool = False


def determine_use_iterable_dataset(use_iterable_dataset: bool, config: DictConfig) -> bool:
    assert not (
        config.force_map_dataset and config.force_iterable_dataset
    ), "Conflicting options: force_map_dataset=True and force_iterable_dataset=True"
    use_iterable_dataset = (use_iterable_dataset or config.force_iterable_dataset) and not config.force_map_dataset
    return use_iterable_dataset


def get_lhotse_dataloader_from_config(
    config: dict | DictConfig,
    global_rank: int,
    world_size: int,
    dataset: torch.utils.data.Dataset,
    tokenizer=None,
) -> torch.utils.data.DataLoader:
    """
    Set up a Lhotse training dataloder.

    Expects a typical NeMo dataset configuration format, with additional fields: "use_lhotse=True".
    Some fields in the original NeMo configuration may be ignored.

    The ``dataset`` parameter should be an instance of a Lhotse-compatible PyTorch Dataset class.
    It only needs to define the following method ``__getitem__(self, cuts: CutSet) -> Dict[str, torch.Tensor]``.
    This dataset is not expected to hold a reference to any actual data; it may be interpreted as a function
    mapping a Lhotse CutSet into a mini-batch of tensors.

    For an example, see: :class:`nemo.collections.asr.data.audio_to_text_lhotse.LhotseSpeechToTextBpeDataset`,
    which is constructed from just a tokenizer and essentially loads and collates audio and tokenizes the transcript.

    The ``tokenizer`` is used both for audio and text datasets for on-the-fly tokenization.
    This allows us to stratify the bucketing by the count of input/output tokens (depending on modality).
    If "prompt_format" is additionally provided in the config, we will also apply a prompt formatter.
    Note that ``tokenizer`` can be any tokenizer type (e.g. both SentencePiece and Aggregate tokenizers work).
    """
    if not isinstance(config, DictConfig):
        config = OmegaConf.create(config)

    # Providing default value because we haven't filled the config defaults yet.
    maybe_set_cuda_expandable_segments(enabled=config.get("cuda_expandable_segments", True))

    if config.get("multi_config", False):
        return get_lhotse_dataloader_from_multi_config(
            top_level_config=config,
            global_rank=global_rank,
            world_size=world_size,
            dataset=dataset,
            tokenizer=tokenizer,
        )
    else:
        return get_lhotse_dataloader_from_single_config(
            config=config, global_rank=global_rank, world_size=world_size, dataset=dataset, tokenizer=tokenizer
        )


def get_lhotse_dataloader_from_single_config(
    config: DictConfig,
    global_rank: int,
    world_size: int,
    dataset: torch.utils.data.Dataset,
    tokenizer=None,
) -> torch.utils.data.DataLoader:
    """
    Set up a Lhotse training dataloder.

    Expects a typical NeMo dataset configuration format, with additional fields: "use_lhotse=True".
    Some fields in the original NeMo configuration may be ignored.

    The ``dataset`` parameter should be an instance of a Lhotse-compatible PyTorch Dataset class.
    It only needs to define the following method ``__getitem__(self, cuts: CutSet) -> Dict[str, torch.Tensor]``.
    This dataset is not expected to hold a reference to any actual data; it may be interpreted as a function
    mapping a Lhotse CutSet into a mini-batch of tensors.

    For an example, see: :class:`nemo.collections.asr.data.audio_to_text_lhotse.LhotseSpeechToTextBpeDataset`,
    which is constructed from just a tokenizer and essentially loads and collates audio and tokenizes the transcript.

    The ``tokenizer`` is used when text-only datasets are included in dataloading.
    In these cases we will tokenize ``TextExample``s before sampling mini-batches so that
    we can account for their number of tokens.
    Note: this behaviour might eventually be extended to audio datasets too.

    Note that ``tokenizer`` can be any tokenizer type (e.g. both SentencePiece and Aggregate tokenizers work).
    """
    logging.info("We will be using a Lhotse DataLoader.")
    config = make_structured_with_schema_warnings(config)

    # First, resolve the random seed in case a string value was provided.
    config.seed = resolve_seed(config.seed)
    fix_random_seed(config.seed)

    sampler, use_iterable_dataset = get_lhotse_sampler_from_config(
        config=config, global_rank=global_rank, world_size=world_size, tokenizer=tokenizer
    )

    # 4. Creating dataloader.
    if use_iterable_dataset:
        # Wrapper here is necessary when using NeMo tarred data or Lhotse Shar data,
        # because then I/O happens upon sampler iteration. Normally, the sampler resides
        # in the training loop process, but when we use iterable dataset, we can move it to
        # the dataloading worker process.
        # We use lhotse's own worker_init_fn which leverages information such as rank, world_size,
        # worker_id, etc. to set a different random seed for each (node, worker) combination.
        # This together with infinite datasets removes the need to split data across nodes/workers.
        dloader_kwargs = dict(
            dataset=IterableDatasetWrapper(dataset=dataset, sampler=sampler),
            worker_init_fn=make_worker_init_fn(rank=global_rank, world_size=world_size, seed=config.seed),
            persistent_workers=config.num_workers > 0,  # helps Lhotse Shar maintain shuffling state
        )
    else:
        # For non-tarred data, the sampler resides in the training loop process and
        # reads only light-weight JSON objects; it samples mini-batches and passes
        # the meta-data to Dataset, which performs the actual I/O inside its __getitem__ method.
        dloader_kwargs = dict(dataset=dataset, sampler=sampler)
    dloader = torch.utils.data.DataLoader(
        **dloader_kwargs,
        batch_size=None,
        num_workers=config.num_workers,
        pin_memory=config.pin_memory,
    )

    return dloader


def get_lhotse_dataloader_from_multi_config(
    top_level_config: DictConfig,
    global_rank: int,
    world_size: int,
    dataset: torch.utils.data.Dataset,
    tokenizer=None,
) -> torch.utils.data.DataLoader:
    """
    Set up a Lhotse training dataloder.

    It works similarly to :func:`get_lhotse_dataloader_from_config`, except that you can provide multiple configs
    to set up different sampling, batching, and augmentation settings for every dataset and decide how to merge them.

    The expected format is that the ``configs`` is a dict of group name -> actual config.

    The first config is treated as a "main" config that determines the RNG, CUDA allocator, and sampler fusion settings.
    """

    def gather_shared_opts():
        """
        In multi-config setting, the top-level config defines several attributes that overwrite
        the ones present in sub-configs.
        """
        assert all(
            k in top_level_config for k in ["seed", "shard_seed", "shuffle"]
        ), "In a multi-config setting (multi_config=True), the top-level namespace (typically train_ds) must define at least 'seed', 'shard_seed', and 'shuffle' keys that will be shared by all sub-configs."
        overwriting_opts = [
            "seed",
            "shard_seed",
            "num_workers",
            "pin_memory",
            "shuffle",
            "sampler_fusion",
            "sampler_weights",
            "multi_config",
            "metadata_only",
            "force_finite",
        ]
        defaults = OmegaConf.structured(LhotseDataLoadingConfig)
        top_level_config["seed"] = resolve_seed(top_level_config["seed"])
        return OmegaConf.create({k: top_level_config.get(k, defaults[k]) for k in overwriting_opts})

    shared_opts = gather_shared_opts()
    fix_random_seed(shared_opts.seed)

    configs = {
        name: c
        for name, c in top_level_config.items()
        if isinstance(c, DictConfig) and name not in ("sampler_weights",)  # exclude dict opts
    }

    source_samplers, source_use_iterable_dataset = {}, []
    for name, config in configs.items():
        try:
            expanded_config = make_structured_with_schema_warnings(config)
            for k, v in shared_opts.items():
                expanded_config[k] = v
            s, t = get_lhotse_sampler_from_config(
                config=expanded_config, global_rank=global_rank, world_size=world_size, tokenizer=tokenizer
            )
        except IncompleteConfigError as e:
            raise IncompleteConfigError(
                f"Cannot create a sampler for one of the sub-configs in a multi_config setup. The problematic config is under key={name} and has the following contents: {config}"
            ) from e
        source_samplers[name] = s
        source_use_iterable_dataset.append(t)

    assert all(st == source_use_iterable_dataset[0] for st in source_use_iterable_dataset[1:]), (
        "When using multiple input_cfg sources ensure they are all tarred or non-tarred (can't mix). "
        "You can provide force_iterable_dataset=True to each namespace to fix."
    )
    use_iterable_dataset = all(source_use_iterable_dataset)
    if shared_opts.sampler_fusion == "zip":
        sampler = ZipSampler(*source_samplers.values())
    elif shared_opts.sampler_fusion == "round_robin":
        sampler = RoundRobinSampler(*source_samplers.values())
    elif shared_opts.sampler_fusion == "randomized_round_robin":
        _samplers, _weights = [], []
        for key in source_samplers.keys():
            _samplers.append(source_samplers[key])
            if shared_opts.sampler_weights is not None:
                _weights.append(shared_opts.sampler_weights[key])
        sampler = RoundRobinSampler(
            *_samplers,
            randomize=_weights if len(_weights) > 0 else True,
            seed=shared_opts.seed,
        )
    else:
        raise RuntimeError(f"Unsupported sampler fusion strategy: {shared_opts.sampler_fusion}")

    # 4. Creating dataloader.
    if use_iterable_dataset:
        # Wrapper here is necessary when using NeMo tarred data or Lhotse Shar data,
        # because then I/O happens upon sampler iteration. Normally, the sampler resides
        # in the training loop process, but when we use iterable dataset, we can move it to
        # the dataloading worker process.
        # We use lhotse's own worker_init_fn which leverages information such as rank, world_size,
        # worker_id, etc. to set a different random seed for each (node, worker) combination.
        # This together with infinite datasets removes the need to split data across nodes/workers.
        dloader_kwargs = dict(
            dataset=IterableDatasetWrapper(dataset=dataset, sampler=sampler),
            worker_init_fn=make_worker_init_fn(rank=global_rank, world_size=world_size, seed=shared_opts.seed),
            persistent_workers=shared_opts.num_workers > 0,  # helps Lhotse Shar maintain shuffling state
        )
    else:
        # For non-tarred data, the sampler resides in the training loop process and
        # reads only light-weight JSON objects; it samples mini-batches and passes
        # the meta-data to Dataset, which performs the actual I/O inside its __getitem__ method.
        dloader_kwargs = dict(dataset=dataset, sampler=sampler)
    dloader = torch.utils.data.DataLoader(
        **dloader_kwargs,
        batch_size=None,
        num_workers=shared_opts.num_workers,
        pin_memory=shared_opts.pin_memory,
    )

    return dloader


def get_lhotse_sampler_from_config(config, global_rank, world_size, tokenizer=None) -> tuple[CutSampler, bool]:
    # 1. Load a manifest as a Lhotse CutSet.
    cuts, use_iterable_dataset = read_cutset_from_config(config)
    use_iterable_dataset = determine_use_iterable_dataset(use_iterable_dataset, config)

    # Apply channel selector
    if config.channel_selector is not None:
        logging.info('Using channel selector %s.', config.channel_selector)
        cuts = cuts.map(partial(_select_channel, channel_selector=config.channel_selector))

    # Resample as a safeguard; it's a no-op when SR is already OK
    cuts = cuts.resample(config.sample_rate)

    # Expands cuts if multiple translations are provided.
    cuts = CutSet(LazyFlattener(cuts.map(_flatten_alt_text, apply_fn=None)))

    if config.use_multimodal_sampling:
        assert tokenizer is not None, (
            "You must pass a tokenizer to `get_lhotse_dataloader_from_config` in order to read text-only datasets "
            "(enabled via use_multimodal_dataloading)"
        )

    if tokenizer is not None and config.pretokenize:
        if not use_iterable_dataset:
            logging.warning(
                "You are using a non-tarred dataset and requested tokenization during data sampling (pretokenize=True). "
                "This will cause the tokenization to happen in the main (GPU) process, possibly impacting the training speed "
                "if your tokenizer is very large. If the impact is noticable, set pretokenize=False in dataloader config. "
                "(note: that will disable token-per-second filtering and 2D bucketing features)"
            )

        if config.prompt_format is not None:
            cuts = cuts.map(
                partial(tokenize_with_prompt, tokenizer=tokenizer, prompt_format=config.prompt_format), apply_fn=None
            )
        else:
            if not isinstance(tokenizer, TokenizerWrapper):
                tokenizer = TokenizerWrapper(tokenizer)
            cuts = cuts.map(partial(tokenize, tokenizer=tokenizer), apply_fn=None)
        cuts = cuts.filter(TokenPerSecondFilter(config.min_tps, config.max_tps))
        cuts = cuts.filter(TokenPerTokenFilter(config.min_tpt, config.max_tpt))

    # 2. Optional augmentations.
    # 2.a. Noise mixing.
    if config.noise_path is not None:
        noise = guess_parse_cutset(config.noise_path)
        cuts = cuts.mix(
            cuts=noise,
            snr=tuple(config.noise_snr),
            mix_prob=config.noise_mix_prob,
            seed=config.shard_seed,
            random_mix_offset=True,
        )

    # 2.b. On-the-fly speed perturbation.
    #    mux here ensures it's uniformly distributed throughout sampling,
    #    and applying it here (before sampler/dataset) ensures optimal
    #    bucket allocation.
    if config.perturb_speed:
        cuts = CutSet.mux(
            cuts,
            cuts.perturb_speed(0.9),
            cuts.perturb_speed(1.1),
        )

    # 2.d: truncation/slicing
    if config.truncate_duration is not None:
        cuts = cuts.truncate(
            max_duration=config.truncate_duration,
            offset_type=config.truncate_offset_type,
            keep_excessive_supervisions=config.keep_excessive_supervisions,
        )
    if config.cut_into_windows_duration is not None:
        cuts = cuts.cut_into_windows(
            duration=config.cut_into_windows_duration,
            hop=config.cut_into_windows_hop,
            keep_excessive_supervisions=config.keep_excessive_supervisions,
        )

    if config.pad_min_duration is not None:
        cuts = cuts.pad(duration=config.pad_min_duration, direction=config.pad_direction, preserve_id=True)

    # Duration filtering, same as native NeMo dataloaders.
    # We can filter after the augmentations because they are applied only when calling load_audio().
    cuts = cuts.filter(DurationFilter(config.min_duration, config.max_duration))
    cuts = cuts.filter(
        TokenCountFilter(config.min_tokens, config.max_tokens, measure_total_length=config.measure_total_length)
    )

    # Select the strategy customizing Lhotse sampler behaviour.
    # Provides support for dynamic batch sizes, multimodal dataloading, 2D bucketing, etc.
    bucket_duration_bins = determine_bucket_duration_bins(config)
    constraint = determine_sampling_constraint(bucket_duration_bins, config)

    # 3. The sampler.
    if config.use_bucketing:
        # Bucketing. Some differences from NeMo's native bucketing:
        #    - we can tweak the number of buckets and bucket duration bins using the configuration
        #    - batch size is dynamic and configurable via a single param: max_duration (config: batch_duration)
        #    - quadratic_duration introduces a penalty to balance batch sizes for quadratic time complexity models
        logging.info(
            f"Creating a Lhotse DynamicBucketingSampler "
            f"(max_batch_duration={config.batch_duration} max_batch_size={config.batch_size})"
        )
        # Determine the bucket duration bins
        sampler = DynamicBucketingSampler(
            cuts,
            constraint=constraint,
            shuffle=config.shuffle,
            drop_last=config.drop_last,
            shuffle_buffer_size=config.shuffle_buffer_size,
            seed=config.shard_seed,
            num_buckets=config.num_buckets,
            duration_bins=determine_bucket_duration_bins(config),
            num_cuts_for_bins_estimate=config.num_cuts_for_bins_estimate,
            buffer_size=config.bucket_buffer_size,
<<<<<<< HEAD
            rank=0 if is_tarred else global_rank,
            world_size=1 if is_tarred else world_size,
=======
            concurrent=config.concurrent_bucketing,
            rank=0 if use_iterable_dataset else global_rank,
            world_size=1 if use_iterable_dataset else world_size,
>>>>>>> b1f5aa3a
        )
    else:
        # Non-bucketing sampler, similar to original NeMo dataloading without bucketing,
        # but we also use batch_duration instead of batch_size here.
        # Recommended for dev/test.
        logging.info(
            f"Creating a Lhotse DynamicCutSampler (bucketing is disabled, "
            f"(max_batch_duration={config.batch_duration} max_batch_size={config.batch_size})"
        )
        sampler = DynamicCutSampler(
            cuts,
            constraint=constraint,
            shuffle=config.shuffle,
            drop_last=config.drop_last,
            shuffle_buffer_size=config.shuffle_buffer_size,
            seed=config.shard_seed,
            rank=0 if use_iterable_dataset else global_rank,
            world_size=1 if use_iterable_dataset else world_size,
        )

    if config.concatenate_samples:
        # Cut concatenation will produce longer samples out of shorter samples
        # by gluing them together from the shortest to longest not to exceed a duration
        # of longest_cut * duration_factor (greedy knapsack algorithm for minimizing padding).
        # Useful e.g. for simulated code-switching in multilingual setups.
        # We follow concatenation by ``merge_supervisions`` which creates a single supervision
        # object with texts joined by a whitespace so that "regular" dataset classes don't
        # have to add a special support for multi-supervision cuts.
        sampler = sampler.map(
            CutConcatenate(
                gap=config.concatenate_gap_seconds,
                duration_factor=config.concatenate_duration_factor,
            )
        )
        if config.db_norm is not None:
            sampler = sampler.map(partial(_normalize_loudness, db_norm=config.db_norm))
        if config.concatenate_merge_supervisions:
            sampler = sampler.map(_merge_supervisions)

    if config.rir_enabled:
        sampler = sampler.map(
            ReverbWithImpulseResponse(
                rir_recordings=RecordingSet.from_file(config.rir_path) if config.rir_path is not None else None,
                p=config.rir_prob,
                randgen=random.Random(config.seed),
            )
        )

<<<<<<< HEAD
    # 4. Creating dataloader.
    if is_tarred and not config.tarred_random_access:
        # Wrapper here is necessary when using NeMo tarred data or Lhotse Shar data,
        # because then I/O happens upon sampler iteration. Normally, the sampler resides
        # in the training loop process, but when we use iterable dataset, we can move it to
        # the dataloading worker process.
        # We use lhotse's own worker_init_fn which leverages information such as rank, world_size,
        # worker_id, etc. to set a different random seed for each (node, worker) combination.
        # This together with infinite datasets removes the need to split data across nodes/workers.
        dloader_kwargs = dict(
            dataset=IterableDatasetWrapper(dataset=dataset, sampler=sampler),
            worker_init_fn=make_worker_init_fn(rank=global_rank, world_size=world_size, seed=seed),
            persistent_workers=config.num_workers > 0,  # helps Lhotse Shar maintain shuffling state
        )
    else:
        # For non-tarred data, the sampler resides in the training loop process and
        # reads only light-weight JSON objects; it samples mini-batches and passes
        # the meta-data to Dataset, which performs the actual I/O inside its __getitem__ method.
        dloader_kwargs = dict(dataset=dataset, sampler=sampler)
    dloader = torch.utils.data.DataLoader(
        **dloader_kwargs,
        batch_size=None,
        num_workers=config.num_workers,
        pin_memory=config.pin_memory,
    )
=======
    return sampler, use_iterable_dataset
>>>>>>> b1f5aa3a


def determine_sampling_constraint(bucket_duration_bins, config):
    """
    Select an appropriate sampling strategy (constraint) for Lhotse samplers based on the configuration.
    Sampling constraint affects the batch size (static/dynamic) and bucketing behaviour (1D/2D).
    It is the appropriate customization point to introduce support of other modalities,
    as it defines a method for example sequence length measurement (audio duration, text tokens, etc.).

    Lhotse's default is :class:`TimeConstraint` for regular audio data, other available options are
    multimodal constraints (joint text + audio) and their 2D bucketing extensions.
    """
    if config.use_multimodal_sampling:
        if config.bucket_batch_size is not None:
            assert (
                bucket_duration_bins is not None
            ), "Cannot use bucket_batch_size option if bucket_duration_bins are not provided."
            constraint = MultimodalFixedBucketBatchSizeConstraint2D(
                max_seq_len_buckets=bucket_duration_bins,
                batch_sizes=config.bucket_batch_size,
                token_equivalent_duration=config.token_equivalent_duration,
            )
        else:
            constraint = MultimodalSamplingConstraint(
                token_equivalent_duration=config.token_equivalent_duration,
                batch_size=config.batch_size,
                batch_tokens=config.batch_tokens,
                quadratic_factor=config.quadratic_factor,
            )
    else:
        if config.bucket_batch_size is not None:
            assert (
                bucket_duration_bins is not None
            ), "Cannot use bucket_batch_size option if bucket_duration_bins are not provided."
            constraint = FixedBucketBatchSizeConstraint2D(
                max_seq_len_buckets=bucket_duration_bins,
                batch_sizes=config.bucket_batch_size,
            )
        else:
            constraint = TimeConstraint(
                max_cuts=config.batch_size,
                max_duration=config.batch_duration,
                quadratic_duration=config.quadratic_duration,
            )
    return constraint


def determine_bucket_duration_bins(config):
    """
    Returns appropriate bucket bins based on configuration.
    If user provided them explicitly, we just pass them along;
    otherwise, we try to create provisional bins when min/max duration is available.
    We might return None if it's impossible to determine the bins without computing data statistics,
    in which case it will be automatically done at the start of training (but may take a few minutes).
    """
    if config.bucket_duration_bins is not None:
        # Bucket duration bins are provided: just use them.
        ans = OmegaConf.to_container(config.bucket_duration_bins)
        if isinstance(ans[0], Sequence):
            # 2D bucketing. Ensure we're using tuples for correct behaviour of '<' operator
            # between the bucket bin tuples and the output of measure_length.
            ans = [tuple(item) for item in ans]
        return ans
    # Bucket duration bins are not set.
    if config.use_multimodal_sampling:
        # For multimodal sampling it's currently impossible to define a linspace over durations
        # because the buckets are counted in the number of tokens.
        # The bins will be auto-estimated by lhotse at the cost of a slight lag in the training start.
        return None
    elif config.max_duration is not None and config.max_duration < float("inf"):
        # If max duration is provided, we can use that to compute uniformly distant bucket bins.
        # This is not optimal but should be close enough for users who didn't want to estimate these up-front.
        begin = config.min_duration if config.min_duration is not None and config.min_duration > 0 else 0.0
        end = config.max_duration
        return np.linspace(begin, end, config.num_buckets + 1)[1:-1].tolist()
    else:
        # If we don't know max_duration, we can't guess a reasonable estimate of the upper bound of
        # durations.
        # The bins will be auto-estimated by lhotse at the cost of a slight lag in the training start.
        return None


def make_structured_with_schema_warnings(config: DictConfig | dict) -> DictConfig:
    """
    Checks the schema and fills missing default option values.
    Warns the user if any of the fields are not supported by the current schema
    but does not raise exceptions.
    """
    default = OmegaConf.structured(LhotseDataLoadingConfig)
    if not isinstance(config, DictConfig):
        config = DictConfig(config)

    # Remove unsupported keys and warn about them.
    supported_keys = set(OmegaConf.to_container(default).keys())
    received_keys = set(OmegaConf.to_container(config).keys())
    unsupported_keys = received_keys - supported_keys
    if unsupported_keys:
        warnings.warn(
            f"The following configuration keys are no longer supported " f"and ignored: {','.join(unsupported_keys)}",
            category=DeprecationWarning,
        )
    config = OmegaConf.masked_copy(config, list(supported_keys))

    return OmegaConf.merge(default, config)


def determine_use_iterable_dataset(use_iterable_dataset: bool, config: DictConfig) -> bool:
    assert not (
        config.force_map_dataset and config.force_iterable_dataset
    ), "Conflicting options: force_map_dataset=True and force_iterable_dataset=True"
    use_iterable_dataset = (use_iterable_dataset or config.force_iterable_dataset) and not config.force_map_dataset
    return use_iterable_dataset


def tokenize(example, tokenizer):
    if isinstance(example, Cut):
        for s in example.supervisions:
            if s.text is not None:
                s.tokens = np.asarray(tokenizer(s.text, s.language))
    elif hasattr(example, "tokenize") and callable(example.tokenize):
        example = example.tokenize(tokenizer)
    else:
        raise RuntimeError(f"Unsupported type of example: {type(example)}")
    return example


def tokenize_with_prompt(example, tokenizer, prompt_format: str | PromptFormatter):
    if isinstance(prompt_format, str):
        prompt_format = PromptFormatter.resolve(prompt_format)(tokenizer)
    encoded = apply_prompt_format_fn(example, prompt_format)
    for key, value in encoded.items():
        setattr(example, key, value)
    return example


# The helper callables below exist to avoid passing lambdas into lhotse CutSet map/filter methods.
# Lambdas are not serializable across processes by pickle.
# Note: lhotse offers LHOTSE_DILL_ENABLED=1 and ``lhotse.lazy.set_dill_enabled(True)``
# to support pickling lambdas if its ever truly necessary.


def _normalize_loudness(cuts: CutSet, db_norm: float) -> CutSet:
    return cuts.normalize_loudness(target=db_norm, mix_first=False)


def _merge_supervisions(cuts: CutSet) -> CutSet:
    return cuts.merge_supervisions()


def _flatten_alt_text(cut) -> list:
    ans = [cut]
    if not isinstance(cut, Cut) or cut.custom is None or cut.custom.get("alt_text") is None:
        return ans
    cut = cut.move_to_memory(audio_format="wav")  # performs I/O once and holds audio in memory from now on
    # Popping to ease eyesight on debug.
    paired_text = cut.custom.pop("alt_text")
    for data in paired_text.values():
        # Copy to avoid lazy dataloading issues
        data = data.copy()
        text_instance = cut.map_supervisions(lambda s: fastcopy(s, text=data["text"], language=data["lang"]))
        text_instance.custom = {"text": data.pop("text"), "lang": data.pop("lang"), **data}
        ans.append(text_instance)
    return ans


def maybe_set_cuda_expandable_segments(enabled: bool):
    """
    Configures PyTorch memory allocator to expand existing allocated segments
    instead of re-allocating them when tensor shape grows.
    This can help speed up the training when sequence length and/or batch size change often,
    and makes GPU more robust towards OOM.

    See here for more details:
    https://pytorch.org/docs/stable/notes/cuda.html#optimizing-memory-usage-with-pytorch-cuda-alloc-conf
    """
    if enabled and torch.cuda.is_available():
        if (
            (value := os.environ.get("PYTORCH_CUDA_ALLOC_CONF")) is not None
            and len(value) > 0
            and "expandable_segments:True" not in value
        ):
            warnings.warn(
                "You have set PYTORCH_CUDA_ALLOC_CONF without expandable_segments:True option. We're setting that option anyway. To disable it, set cuda_expandable_segments=False in NeMo dataloader configuration."
            )

        try:
            torch.cuda.memory._set_allocator_settings("expandable_segments:True")
        except RuntimeError:
            logging.info(
                "Failed to set expandable_segments:True for PyTorch CUDA allocator. You may get training speed improvements if you enable this"
            )


def _select_channel(cut, channel_selector: int | str) -> list:
    if isinstance(channel_selector, int):
        channel_idx = channel_selector
    elif isinstance(channel_selector, str):
        if channel_selector in cut.custom:
            channel_idx = cut.custom[channel_selector]
        else:
            raise ValueError(f"Channel selector {channel_selector} not found in cut.custom")

    if channel_idx >= cut.num_channels:
        raise ValueError(
            f"Channel index {channel_idx} is larger than the actual number of channels {cut.num_channels}"
        )

    if cut.num_channels == 1:
        # one channel available and channel_idx==0
        return cut
    else:
        # with_channels only defined on MultiCut
        return cut.with_channels(channel_idx)<|MERGE_RESOLUTION|>--- conflicted
+++ resolved
@@ -554,14 +554,9 @@
             duration_bins=determine_bucket_duration_bins(config),
             num_cuts_for_bins_estimate=config.num_cuts_for_bins_estimate,
             buffer_size=config.bucket_buffer_size,
-<<<<<<< HEAD
-            rank=0 if is_tarred else global_rank,
-            world_size=1 if is_tarred else world_size,
-=======
             concurrent=config.concurrent_bucketing,
             rank=0 if use_iterable_dataset else global_rank,
             world_size=1 if use_iterable_dataset else world_size,
->>>>>>> b1f5aa3a
         )
     else:
         # Non-bucketing sampler, similar to original NeMo dataloading without bucketing,
@@ -610,35 +605,7 @@
             )
         )
 
-<<<<<<< HEAD
-    # 4. Creating dataloader.
-    if is_tarred and not config.tarred_random_access:
-        # Wrapper here is necessary when using NeMo tarred data or Lhotse Shar data,
-        # because then I/O happens upon sampler iteration. Normally, the sampler resides
-        # in the training loop process, but when we use iterable dataset, we can move it to
-        # the dataloading worker process.
-        # We use lhotse's own worker_init_fn which leverages information such as rank, world_size,
-        # worker_id, etc. to set a different random seed for each (node, worker) combination.
-        # This together with infinite datasets removes the need to split data across nodes/workers.
-        dloader_kwargs = dict(
-            dataset=IterableDatasetWrapper(dataset=dataset, sampler=sampler),
-            worker_init_fn=make_worker_init_fn(rank=global_rank, world_size=world_size, seed=seed),
-            persistent_workers=config.num_workers > 0,  # helps Lhotse Shar maintain shuffling state
-        )
-    else:
-        # For non-tarred data, the sampler resides in the training loop process and
-        # reads only light-weight JSON objects; it samples mini-batches and passes
-        # the meta-data to Dataset, which performs the actual I/O inside its __getitem__ method.
-        dloader_kwargs = dict(dataset=dataset, sampler=sampler)
-    dloader = torch.utils.data.DataLoader(
-        **dloader_kwargs,
-        batch_size=None,
-        num_workers=config.num_workers,
-        pin_memory=config.pin_memory,
-    )
-=======
     return sampler, use_iterable_dataset
->>>>>>> b1f5aa3a
 
 
 def determine_sampling_constraint(bucket_duration_bins, config):
