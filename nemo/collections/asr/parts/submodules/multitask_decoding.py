--- conflicted
+++ resolved
@@ -310,7 +310,6 @@
         """
         raise NotImplementedError()
 
-<<<<<<< HEAD
     def strip_special_tokens(self, text: str):
         """
         assuming all special tokens are of format <token>
@@ -322,9 +321,6 @@
         # strip spaces at the beginning and end;
         # this is training data artifact, will be fixed in future (@kpuvvada)
         return text.strip()
-
-=======
->>>>>>> 6d1be930
 
 class MultiTaskDecoding(AbstractMultiTaskDecoding):
     """
