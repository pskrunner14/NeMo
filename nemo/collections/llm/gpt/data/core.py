# Copyright (c) 2024, NVIDIA CORPORATION.  All rights reserved.
#
# Licensed under the Apache License, Version 2.0 (the "License");
# you may not use this file except in compliance with the License.
# You may obtain a copy of the License at
#
#     http://www.apache.org/licenses/LICENSE-2.0
#
# Unless required by applicable law or agreed to in writing, software
# distributed under the License is distributed on an "AS IS" BASIS,
# WITHOUT WARRANTIES OR CONDITIONS OF ANY KIND, either express or implied.
# See the License for the specific language governing permissions and
# limitations under the License.

from pathlib import Path
from typing import TYPE_CHECKING, Optional

from nemo.lightning.base import NEMO_DATASETS_CACHE

if TYPE_CHECKING:
    from nemo.collections.common.tokenizers import TokenizerSpec
    from nemo.collections.nlp.data.language_modeling.megatron.gpt_sft_dataset import GPTSFTDataset


def get_dataset_root(name: str) -> Path:
    output = Path(NEMO_DATASETS_CACHE) / name
    output.mkdir(parents=True, exist_ok=True)

    return output


def create_sft_dataset(
    path: Path,
    tokenizer: "TokenizerSpec",
    seq_length: int = 2048,
    add_bos: bool = False,
    add_eos: bool = True,
    add_sep: bool = False,
    seed: int = 1234,
    label_key: str = 'output',
    answer_only_loss: bool = True,
    truncation_field: str = 'input',
    pad_to_max_length: bool = False,
    index_mapping_dir: Optional[str] = None,
    prompt_template: str = '{input} {output}',
    truncation_method: str = 'right',
    memmap_workers: int = 2,
    hf_dataset: bool = False,
    global_sample_mapping: bool = False,
    pack_metadata_file_path: Path = None,
    pad_cu_seqlens: bool = False,
    chat: bool = False,
    **kwargs,
) -> "GPTSFTDataset":
<<<<<<< HEAD
    if path.suffix == '.npy':
        from nemo.collections.nlp.data.language_modeling.megatron.gpt_sft_dataset import GPTSFTPackedDataset

        dataset_cls = GPTSFTPackedDataset
    else:
        from nemo.collections.nlp.data.language_modeling.megatron.gpt_sft_dataset import GPTSFTDataset

        dataset_cls = GPTSFTDataset

    return dataset_cls(
        file_path=str(path),
        tokenizer=tokenizer,
        max_seq_length=seq_length,
        memmap_workers=memmap_workers,
        hf_dataset=hf_dataset,
        global_sample_mapping=global_sample_mapping,
        add_bos=add_bos,
        add_eos=add_eos,
        add_sep=add_sep,
        seed=seed,
        label_key=label_key,
        answer_only_loss=answer_only_loss,
        truncation_field=truncation_field,
        pad_to_max_length=pad_to_max_length,
        index_mapping_dir=index_mapping_dir,
        prompt_template=prompt_template,
        truncation_method=truncation_method,
        **kwargs,
    )
=======
    """
    Create the dataset class (GPTSFTDataset, GPTSFTChatDataset or GPTSFTPackedDataset)
    """

    gpt_sft_dataset_kwargs = {
        'file_path': str(path),
        'tokenizer': tokenizer,
        'max_seq_length': seq_length,
        'memmap_workers': memmap_workers,
        'hf_dataset': hf_dataset,
        'global_sample_mapping': global_sample_mapping,
        'add_bos': add_bos,
        'add_eos': add_eos,
        'add_sep': add_sep,
        'seed': seed,
        'label_key': label_key,
        'answer_only_loss': answer_only_loss,
        'truncation_field': truncation_field,
        'pad_to_max_length': pad_to_max_length,
        'index_mapping_dir': index_mapping_dir,
        'prompt_template': prompt_template,
        'truncation_method': truncation_method,
    }

    if chat:
        from nemo.collections.nlp.data.language_modeling.megatron.gpt_sft_chat_dataset import GPTSFTChatDataset

        return GPTSFTChatDataset(
            **gpt_sft_dataset_kwargs,
            **kwargs,
        )
    elif path.suffix == '.npy':
        from nemo.collections.nlp.data.language_modeling.megatron.gpt_sft_dataset import GPTSFTPackedDataset

        return GPTSFTPackedDataset(
            pack_metadata_file_path=pack_metadata_file_path,
            pad_cu_seqlens=pad_cu_seqlens,
            **gpt_sft_dataset_kwargs,
            **kwargs,
        )
    else:
        from nemo.collections.nlp.data.language_modeling.megatron.gpt_sft_dataset import GPTSFTDataset

        return GPTSFTDataset(
            **gpt_sft_dataset_kwargs,
            **kwargs,
        )
>>>>>>> b1f5aa3a
<|MERGE_RESOLUTION|>--- conflicted
+++ resolved
@@ -52,37 +52,6 @@
     chat: bool = False,
     **kwargs,
 ) -> "GPTSFTDataset":
-<<<<<<< HEAD
-    if path.suffix == '.npy':
-        from nemo.collections.nlp.data.language_modeling.megatron.gpt_sft_dataset import GPTSFTPackedDataset
-
-        dataset_cls = GPTSFTPackedDataset
-    else:
-        from nemo.collections.nlp.data.language_modeling.megatron.gpt_sft_dataset import GPTSFTDataset
-
-        dataset_cls = GPTSFTDataset
-
-    return dataset_cls(
-        file_path=str(path),
-        tokenizer=tokenizer,
-        max_seq_length=seq_length,
-        memmap_workers=memmap_workers,
-        hf_dataset=hf_dataset,
-        global_sample_mapping=global_sample_mapping,
-        add_bos=add_bos,
-        add_eos=add_eos,
-        add_sep=add_sep,
-        seed=seed,
-        label_key=label_key,
-        answer_only_loss=answer_only_loss,
-        truncation_field=truncation_field,
-        pad_to_max_length=pad_to_max_length,
-        index_mapping_dir=index_mapping_dir,
-        prompt_template=prompt_template,
-        truncation_method=truncation_method,
-        **kwargs,
-    )
-=======
     """
     Create the dataset class (GPTSFTDataset, GPTSFTChatDataset or GPTSFTPackedDataset)
     """
@@ -129,5 +98,4 @@
         return GPTSFTDataset(
             **gpt_sft_dataset_kwargs,
             **kwargs,
-        )
->>>>>>> b1f5aa3a
+        )