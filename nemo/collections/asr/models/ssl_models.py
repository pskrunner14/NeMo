# Copyright (c) 2022, NVIDIA CORPORATION.  All rights reserved.
#
# Licensed under the Apache License, Version 2.0 (the "License");
# you may not use this file except in compliance with the License.
# You may obtain a copy of the License at
#
#     http://www.apache.org/licenses/LICENSE-2.0
#
# Unless required by applicable law or agreed to in writing, software
# distributed under the License is distributed on an "AS IS" BASIS,
# WITHOUT WARRANTIES OR CONDITIONS OF ANY KIND, either express or implied.
# See the License for the specific language governing permissions and
# limitations under the License.

from math import ceil
from typing import Any, Dict, List, Optional, Union

import torch
import torch.nn as nn
from lightning.pytorch import Trainer
from omegaconf import DictConfig

from nemo.collections.asr.data import audio_to_text_dataset, ssl_dataset
from nemo.collections.asr.data.audio_to_text_dali import DALIOutputs
from nemo.collections.asr.data.audio_to_text_lhotse import LhotseSpeechToTextBpeDataset
from nemo.collections.asr.modules.ssl_modules.masking import ConvFeatureMaksingWrapper
from nemo.collections.asr.parts.mixins import ASRModuleMixin
from nemo.collections.asr.parts.preprocessing.perturb import process_augmentations
from nemo.collections.common.data.lhotse import get_lhotse_dataloader_from_config
from nemo.collections.common.data.utils import move_data_to_device
from nemo.collections.common.parts.preprocessing.parsers import make_parser
from nemo.core.classes import ModelPT
from nemo.core.classes.common import PretrainedModelInfo, typecheck
from nemo.core.classes.mixins import AccessMixin, set_access_cfg
from nemo.core.neural_types import (
    AcousticEncodedRepresentation,
    AudioSignal,
    LabelsType,
    LengthsType,
    LogprobsType,
    NeuralType,
    SpectrogramType,
)
from nemo.utils import logging

__all__ = ['SpeechEncDecSelfSupervisedModel', 'EncDecMaskedTokenPredModel', 'EncDecDenoiseMaskedTokenPredModel']


class SpeechEncDecSelfSupervisedModel(ModelPT, ASRModuleMixin, AccessMixin):
    """Base class for encoder-decoder models used for self-supervised encoder pre-training"""

    @classmethod
    def list_available_models(cls) -> List[PretrainedModelInfo]:
        """
        This method returns a list of pre-trained model which can be instantiated directly from NVIDIA's NGC cloud.

        Returns:
            List of available pre-trained models.
        """
        results = []

        model = PretrainedModelInfo(
            pretrained_model_name="ssl_en_conformer_large",
            description="For details about this model, please visit https://ngc.nvidia.com/catalog/models/nvidia:nemo:ssl_en_conformer_large",
            location="https://api.ngc.nvidia.com/v2/models/nvidia/nemo/ssl_en_conformer_large/versions/1.10.1/files/ssl_en_conformer_large.nemo",
        )
        results.append(model)

        model = PretrainedModelInfo(
            pretrained_model_name="ssl_en_conformer_xlarge",
            description="For details about this model, please visit https://ngc.nvidia.com/catalog/models/nvidia:nemo:ssl_en_conformer_xlarge",
            location="https://api.ngc.nvidia.com/v2/models/nvidia/nemo/ssl_en_conformer_xlarge/versions/1.10.0/files/ssl_en_conformer_xlarge.nemo",
        )
        results.append(model)

        return results

    def __init__(self, cfg: DictConfig, trainer: Trainer = None):
        # Get global rank and total number of GPU workers for IterableDataset partitioning, if applicable
        # Global_rank and local_rank is set by LightningModule in Lightning 1.2.0
        self.world_size = 1
        if trainer is not None:
            self.world_size = trainer.world_size

        super().__init__(cfg=cfg, trainer=trainer)
        self.preprocessor = SpeechEncDecSelfSupervisedModel.from_config_dict(self._cfg.preprocessor)
        self.encoder = SpeechEncDecSelfSupervisedModel.from_config_dict(self._cfg.encoder)

        self.decoder_losses = None

        if "loss_list" in self._cfg:

            self.decoder_losses = {}
            self.loss_alphas = {}
            self.start_step = {}
            self.output_from_layer = {}
            self.transpose_encoded = {}
            self.targets_from_loss = {}
            self.decoder_losses_active = {}
            # need to be separate for moduledict

            for decoder_loss_name, decoder_loss_cfg in self._cfg.loss_list.items():
                if not decoder_loss_cfg.get("is_active", True):  # active by default
                    continue

                new_decoder_loss = {
                    'decoder': SpeechEncDecSelfSupervisedModel.from_config_dict(decoder_loss_cfg.decoder),
                    'loss': SpeechEncDecSelfSupervisedModel.from_config_dict(decoder_loss_cfg.loss),
                }
                new_decoder_loss = nn.ModuleDict(new_decoder_loss)
                self.decoder_losses[decoder_loss_name] = new_decoder_loss
                self.loss_alphas[decoder_loss_name] = decoder_loss_cfg.get("loss_alpha", 1.0)
                self.output_from_layer[decoder_loss_name] = decoder_loss_cfg.get("output_from_layer", None)
                self.targets_from_loss[decoder_loss_name] = decoder_loss_cfg.get("targets_from_loss", None)
                self.start_step[decoder_loss_name] = decoder_loss_cfg.get("start_step", 0)
                self.transpose_encoded[decoder_loss_name] = decoder_loss_cfg.get("transpose_encoded", False)
                self.decoder_losses_active[decoder_loss_name] = True

            self.decoder_losses = nn.ModuleDict(self.decoder_losses)

        else:
            self.decoder_ssl = SpeechEncDecSelfSupervisedModel.from_config_dict(self._cfg.decoder)
            self.loss = SpeechEncDecSelfSupervisedModel.from_config_dict(self._cfg.loss)

        self.spec_augmentation = SpeechEncDecSelfSupervisedModel.from_config_dict(self._cfg.spec_augment)

        # dropout for features/spectrograms (applied before masking)
        self.dropout_features = (
            torch.nn.Dropout(self._cfg.dropout_features) if "dropout_features" in self._cfg else None
        )

        # dropout for targets (applied before quantization)
        self.dropout_features_q = (
            torch.nn.Dropout(self._cfg.dropout_features_q) if "dropout_features_q" in self._cfg else None
        )

        # Feature penalty for preprocessor encodings (for Wav2Vec training)
        if "feature_penalty" in self._cfg:
            self.feat_pen, self.pen_factor = 0.0, self._cfg.feature_penalty
        else:
            self.feat_pen, self.pen_factor = None, None

        if "access" in self._cfg:
            set_access_cfg(self._cfg.access, self.model_guid)

        self.apply_masking = True

    def _setup_dataloader_from_config(self, config: Optional[Dict]):
        if 'augmentor' in config:
            augmentor = process_augmentations(config['augmentor'])
        else:
            augmentor = None

        # Automatically inject args from model config to dataloader config
        audio_to_text_dataset.inject_dataloader_value_from_model_config(self.cfg, config, key='sample_rate')

        if config.get("use_lhotse"):
            return get_lhotse_dataloader_from_config(
                config,
                global_rank=self.global_rank,
                world_size=self.world_size,
                dataset=LhotseSpeechToTextBpeDataset(
                    tokenizer=make_parser(
                        labels=config.get('labels', None),
                        name=config.get('parser', 'en'),
                        unk_id=config.get('unk_index', -1),
                        blank_id=config.get('blank_index', -1),
                        do_normalize=config.get('normalize_transcripts', False),
                    ),
                ),
            )

        shuffle = config['shuffle']
        device = 'gpu' if torch.cuda.is_available() else 'cpu'
        if config.get('use_dali', False):
            device_id = self.local_rank if device == 'gpu' else None
            dataset = audio_to_text_dataset.get_dali_char_dataset(
                config=config,
                shuffle=shuffle,
                device_id=device_id,
                global_rank=self.global_rank,
                world_size=self.world_size,
                preprocessor_cfg=self._cfg.preprocessor,
            )
            return dataset

        # Instantiate tarred dataset loader or normal dataset loader
        if config.get('is_tarred', False):
            if ('tarred_audio_filepaths' in config and config['tarred_audio_filepaths'] is None) or (
                'manifest_filepath' in config and config['manifest_filepath'] is None
            ):
                logging.warning(
                    "Could not load dataset as `manifest_filepath` was None or "
                    f"`tarred_audio_filepaths` is None. Provided config : {config}"
                )
                return None

            shuffle_n = config.get('shuffle_n', 4 * config['batch_size']) if shuffle else 0
            dataset = audio_to_text_dataset.get_tarred_dataset(
                config=config,
                shuffle_n=shuffle_n,
                global_rank=self.global_rank,
                world_size=self.world_size,
                augmentor=augmentor,
            )
            shuffle = False
        else:
            if 'manifest_filepath' in config and config['manifest_filepath'] is None:
                logging.warning(f"Could not load dataset as `manifest_filepath` was None. Provided config : {config}")
                return None

            dataset = audio_to_text_dataset.get_char_dataset(config=config, augmentor=augmentor)

        if hasattr(dataset, 'collate_fn'):
            collate_fn = dataset.collate_fn
        elif hasattr(dataset.datasets[0], 'collate_fn'):
            # support datasets that are lists of entries
            collate_fn = dataset.datasets[0].collate_fn
        else:
            # support datasets that are lists of lists
            collate_fn = dataset.datasets[0].datasets[0].collate_fn

        return torch.utils.data.DataLoader(
            dataset=dataset,
            batch_size=config['batch_size'],
            collate_fn=collate_fn,
            drop_last=config.get('drop_last', False),
            shuffle=shuffle,
            num_workers=config.get('num_workers', 0),
            pin_memory=config.get('pin_memory', False),
        )

    def setup_training_data(self, train_data_config: Optional[Union[DictConfig, Dict]]):
        """
        Sets up the training data loader via a Dict-like object.

        Args:
            train_data_config: A config that contains the information regarding construction
                of an ASR Training dataset.

        Supported Datasets:
            -   :class:`~nemo.collections.asr.data.audio_to_text.AudioToCharDataset`
            -   :class:`~nemo.collections.asr.data.audio_to_text.AudioToBPEDataset`
            -   :class:`~nemo.collections.asr.data.audio_to_text.TarredAudioToCharDataset`
            -   :class:`~nemo.collections.asr.data.audio_to_text.TarredAudioToBPEDataset`
            -   :class:`~nemo.collections.asr.data.audio_to_text_dali.AudioToCharDALIDataset`
        """
        if 'shuffle' not in train_data_config:
            train_data_config['shuffle'] = True

        # preserve config
        self._update_dataset_config(dataset_name='train', config=train_data_config)

        self._train_dl = self._setup_dataloader_from_config(config=train_data_config)

        # Need to set this because if using an IterableDataset, the length of the dataloader is the total number
        # of samples rather than the number of batches, and this messes up the tqdm progress bar.
        # So we set the number of steps manually (to the correct number) to fix this.
        if (
            self._train_dl is not None
            and hasattr(self._train_dl, 'dataset')
            and isinstance(self._train_dl.dataset, torch.utils.data.IterableDataset)
        ):
            # We also need to check if limit_train_batches is already set.
            # If it's an int, we assume that the user has set it to something sane, i.e. <= # training batches,
            # and don't change it. Otherwise, adjust batches accordingly if it's a float (including 1.0).
            if self._trainer is not None and isinstance(self._trainer.limit_train_batches, float):
                self._trainer.limit_train_batches = int(
                    self._trainer.limit_train_batches
                    * ceil((len(self._train_dl.dataset) / self.world_size) / train_data_config['batch_size'])
                )
            elif self._trainer is None:
                logging.warning(
                    "Model Trainer was not set before constructing the dataset, incorrect number of "
                    "training batches will be used. Please set the trainer and rebuild the dataset."
                )

    def setup_validation_data(self, val_data_config: Optional[Union[DictConfig, Dict]]):
        """
        Sets up the validation data loader via a Dict-like object.

        Args:
            val_data_config: A config that contains the information regarding construction
                of an ASR Training dataset.

        Supported Datasets:
            -   :class:`~nemo.collections.asr.data.audio_to_text.AudioToCharDataset`
            -   :class:`~nemo.collections.asr.data.audio_to_text.AudioToBPEDataset`
            -   :class:`~nemo.collections.asr.data.audio_to_text.TarredAudioToCharDataset`
            -   :class:`~nemo.collections.asr.data.audio_to_text.TarredAudioToBPEDataset`
            -   :class:`~nemo.collections.asr.data.audio_to_text_dali.AudioToCharDALIDataset`
        """
        if 'shuffle' not in val_data_config:
            val_data_config['shuffle'] = False

        # preserve config
        self._update_dataset_config(dataset_name='validation', config=val_data_config)

        self._validation_dl = self._setup_dataloader_from_config(config=val_data_config)

        # Need to set this because if using an IterableDataset, the length of the dataloader is the total number
        # of samples rather than the number of batches, and this messes up the tqdm progress bar.
        # So we set the number of steps manually (to the correct number) to fix this.
        if (
            self._validation_dl is not None
            and hasattr(self._validation_dl, 'dataset')
            and isinstance(self._validation_dl.dataset, torch.utils.data.IterableDataset)
        ):
            # We also need to check if limit_train_batches is already set.
            # If it's an int, we assume that the user has set it to something sane, i.e. <= # training batches,
            # and don't change it. Otherwise, adjust batches accordingly if it's a float (including 1.0).
            if isinstance(self._trainer.limit_val_batches, float):
                self._trainer.limit_val_batches = int(
                    self._trainer.limit_val_batches
                    * ceil((len(self._validation_dl.dataset) / self.world_size) / val_data_config['batch_size'])
                )

    @property
    def input_types(self) -> Optional[Dict[str, NeuralType]]:
        if hasattr(self.preprocessor, '_sample_rate'):
            input_signal_eltype = AudioSignal(freq=self.preprocessor._sample_rate)
        else:
            input_signal_eltype = AudioSignal()
        return {
            "input_signal": NeuralType(('B', 'T'), input_signal_eltype, optional=True),
            "input_signal_length": NeuralType(tuple('B'), LengthsType(), optional=True),
            "processed_signal": NeuralType(('B', 'D', 'T'), SpectrogramType(), optional=True),
            "processed_signal_length": NeuralType(tuple('B'), LengthsType(), optional=True),
            "targets": NeuralType(('B', 'T'), LabelsType(), optional=True),
            "target_lengths": NeuralType(tuple('B'), LengthsType(), optional=True),
        }

    @property
    def output_types(self) -> Optional[Dict[str, NeuralType]]:
        return {
            "spectrograms": NeuralType(('B', 'D', 'T'), SpectrogramType()),
            "spec_masks": NeuralType(('B', 'D', 'T'), SpectrogramType()),
            "encoded": NeuralType(('B', 'D', 'T'), AcousticEncodedRepresentation()),
            "encoded_len": NeuralType(tuple('B'), LengthsType()),
        }

    @typecheck()
    def forward(
        self,
        input_signal=None,
        input_signal_length=None,
        processed_signal=None,
        processed_signal_length=None,
    ):
        """
        Forward pass of the model.

        Args:
            input_signal: Tensor that represents a batch of raw audio signals,
                of shape [B, T]. T here represents timesteps, with 1 second of audio represented as
                `self.sample_rate` number of floating point values.
            input_signal_length: Vector of length B, that contains the individual lengths of the audio
                sequences.
            processed_signal: Tensor that represents a batch of processed audio signals,
                of shape (B, D, T) that has undergone processing via some DALI preprocessor.
            processed_signal_length: Vector of length B, that contains the individual lengths of the
                processed audio sequences.

        Returns:
            A tuple of 4 elements -
            1) Processed spectrograms of shape [B, D, T].
            2) Masks applied to spectrograms of shape [B, D, T].
            3) The encoded features tensor of shape [B, D, T].
            2) The lengths of the acoustic sequence after propagation through the encoder, of shape [B].
        """
        # Reset access registry
        if self.is_access_enabled(self.model_guid):
            self.reset_registry()

        # Check for special flag for validation step
        if hasattr(self, '_in_validation_step'):
            in_validation_step = self._in_validation_step
        else:
            in_validation_step = False

        # reset module registry from AccessMixin
        if (
            (self.training or in_validation_step)
            and self.decoder_losses is not None
            and self.output_from_layer is not None
            and len(self.output_from_layer) > 0
        ):
            layer_names = list(self.output_from_layer.values())
            register_layer = any([name is not None for name in layer_names])

            if register_layer:
                self.access_cfg['save_encoder_tensors'] = True
                self.set_access_enabled(access_enabled=True, guid=self.model_guid)

        has_input_signal = input_signal is not None and input_signal_length is not None
        has_processed_signal = processed_signal is not None and processed_signal_length is not None
        if (has_input_signal ^ has_processed_signal) == False:
            raise ValueError(
                f"{self} Arguments ``input_signal`` and ``input_signal_length`` are mutually exclusive "
                " with ``processed_signal`` and ``processed_signal_len`` arguments."
            )

        if not has_processed_signal:
            processed_signal, processed_signal_length = self.preprocessor(
                input_signal=input_signal,
                length=input_signal_length,
            )

        if self.pen_factor:
            self.feat_pen = processed_signal.float().pow(2).mean() * self.pen_factor
        spectrograms = processed_signal.detach().clone()

        if self.dropout_features:
            processed_signal = self.dropout_features(processed_signal)
        if self.dropout_features_q:
            spectrograms = self.dropout_features_q(spectrograms)

        if self.apply_masking:
            processed_signal = self.spec_augmentation(input_spec=processed_signal, length=processed_signal_length)

        masked_spectrograms = processed_signal.detach()
        spec_masks = torch.logical_and(masked_spectrograms < 1e-5, masked_spectrograms > -1e-5).float()
        for idx, proc_len in enumerate(processed_signal_length):
            spec_masks[idx, :, proc_len:] = 0.0

        encoded, encoded_len = self.encoder(audio_signal=processed_signal, length=processed_signal_length)

        return spectrograms, spec_masks, encoded, encoded_len

    def decoder_loss_step(self, spectrograms, spec_masks, encoded, encoded_len, targets=None, target_lengths=None):
        """
        Forward pass through all decoders and calculate corresponding losses.
        Args:
            spectrograms: Processed spectrograms of shape [B, D, T].
            spec_masks: Masks applied to spectrograms of shape [B, D, T].
            encoded: The encoded features tensor of shape [B, D, T].
            encoded_len: The lengths of the acoustic sequence after propagation through the encoder, of shape [B].
            targets: Optional target labels of shape [B, T]
            target_lengths: Optional target label lengths of shape [B]

        Returns:
            A tuple of 2 elements -
            1) Total sum of losses weighted by corresponding loss_alphas
            2) Dictionary of unweighted losses
        """
        loss_val_dict = {}

        if self.decoder_losses is None:
            if hasattr(self.decoder_ssl, "needs_labels") and self.decoder_ssl.needs_labels:
                outputs = self.decoder_ssl(encoder_output=encoded, targets=targets, target_lengths=target_lengths)
            else:
                outputs = self.decoder_ssl(encoder_output=encoded)
            if self.loss.needs_labels:
                loss_value = self.loss(
                    spec_masks=spec_masks,
                    decoder_outputs=outputs,
                    targets=targets,
                    decoder_lengths=encoded_len,
                    target_lengths=target_lengths,
                )
            else:
                loss_value = self.loss(spectrograms=spectrograms, spec_masks=spec_masks, decoder_outputs=outputs)
        else:

            loss_value = encoded.new_zeros(1)
            outputs = {}
            registry = self.get_module_registry(self.encoder)

            for dec_loss_name, dec_loss in self.decoder_losses.items():
                # loop through decoders and corresponding losses
                if not self.decoder_losses_active[dec_loss_name]:
                    continue

                if self.output_from_layer[dec_loss_name] is None:
                    dec_input = encoded
                else:
                    # extract output from specified layer using AccessMixin registry
                    dec_input = registry[self.output_from_layer[dec_loss_name]]['encoder'][-1]
                if self.transpose_encoded[dec_loss_name]:
                    dec_input = dec_input.transpose(-2, -1)

                if self.targets_from_loss[dec_loss_name] is not None:
                    # extract targets from specified loss
                    target_loss = self.targets_from_loss[dec_loss_name]
                    targets = self.decoder_losses[target_loss]['loss'].target_ids
                    target_lengths = self.decoder_losses[target_loss]['loss'].target_lengths
                    if target_lengths is None:
                        target_lengths = encoded_len

                if hasattr(dec_loss['decoder'], "needs_labels") and dec_loss['decoder'].needs_labels:
                    # if we are using a decoder which needs labels, provide them
                    outputs[dec_loss_name] = dec_loss['decoder'](
                        encoder_output=dec_input, targets=targets, target_lengths=target_lengths
                    )
                else:
                    outputs[dec_loss_name] = dec_loss['decoder'](encoder_output=dec_input)

                current_loss = dec_loss['loss']
                if current_loss.needs_labels:
                    # if we are using a loss which needs labels, provide them
                    current_loss_value = current_loss(
                        spec_masks=spec_masks,
                        decoder_outputs=outputs[dec_loss_name],
                        targets=targets,
                        decoder_lengths=encoded_len,
                        target_lengths=target_lengths,
                    )
                else:
                    current_loss_value = current_loss(
                        spectrograms=spectrograms,
                        spec_masks=spec_masks,
                        decoder_outputs=outputs[dec_loss_name],
                        decoder_lengths=encoded_len,
                    )
                loss_value = loss_value + current_loss_value * self.loss_alphas[dec_loss_name]
                loss_val_dict[dec_loss_name] = current_loss_value

        return loss_value, loss_val_dict

    # PTL-specific methods
    def training_step(self, batch, batch_nb):
        signal, signal_len, targets, target_lengths = batch
        if isinstance(batch, DALIOutputs) and batch.has_processed_signal:
            spectrograms, spec_masks, encoded, encoded_len = self.forward(
                processed_signal=signal,
                processed_signal_length=signal_len,
            )
        else:
            spectrograms, spec_masks, encoded, encoded_len = self.forward(
                input_signal=signal,
                input_signal_length=signal_len,
            )

        if self.decoder_losses is not None:
            for dec_loss_name, dec_loss in self.decoder_losses.items():
                self.decoder_losses_active[dec_loss_name] = self.trainer.global_step >= self.start_step[dec_loss_name]
                loss = dec_loss['loss']
                if hasattr(loss, "set_num_updates"):
                    loss.set_num_updates(self.trainer.global_step)
        else:
            if hasattr(self.loss, "set_num_updates"):
                self.loss.set_num_updates(self.trainer.global_step)

        loss_value, loss_val_dict = self.decoder_loss_step(
            spectrograms, spec_masks, encoded, encoded_len, targets, target_lengths
        )

        tensorboard_logs = {
            'learning_rate': self._optimizer.param_groups[0]['lr'],
            'global_step': self.trainer.global_step,
        }

        for loss_name, loss_val in loss_val_dict.items():
            tensorboard_logs['train_' + loss_name] = loss_val

        if self.feat_pen:
            loss_value += self.feat_pen

        # Reset access registry
        self.reset_registry()

        return {'loss': loss_value, 'log': tensorboard_logs}

    def validation_pass(self, batch, batch_idx, dataloader_idx=0):
        # Set flag to register tensors
        self._in_validation_step = True

        signal, signal_len, targets, target_lengths = batch
        if isinstance(batch, DALIOutputs) and batch.has_processed_signal:
            spectrograms, spec_masks, encoded, encoded_len = self.forward(
                processed_signal=signal,
                processed_signal_length=signal_len,
            )
        else:
            spectrograms, spec_masks, encoded, encoded_len = self.forward(
                input_signal=signal,
                input_signal_length=signal_len,
            )

        if self.decoder_losses is not None:
            for dec_loss_name, dec_loss in self.decoder_losses.items():
                self.decoder_losses_active[dec_loss_name] = self.trainer.global_step >= self.start_step[dec_loss_name]

        loss_value, _ = self.decoder_loss_step(spectrograms, spec_masks, encoded, encoded_len, targets, target_lengths)

        if self.feat_pen:
            loss_value += self.feat_pen

        # reset access registry
        self.reset_registry()
        del self._in_validation_step

        metrics = {'val_loss': loss_value}

        return metrics

    def validation_step(self, batch, batch_idx, dataloader_idx=0):
        metrics = self.validation_pass(batch, batch_idx, dataloader_idx)
        if type(self.trainer.val_dataloaders) == list and len(self.trainer.val_dataloaders) > 1:
            self.validation_step_outputs[dataloader_idx].append(metrics)
        else:
            self.validation_step_outputs.append(metrics)
        return metrics

    def multi_validation_epoch_end(self, outputs, dataloader_idx: int = 0):
        val_loss_mean = torch.stack([x['val_loss'] for x in outputs]).mean()
        tensorboard_logs = {'val_loss': val_loss_mean}
        return {'val_loss': val_loss_mean, 'log': tensorboard_logs}


class EncDecMaskedTokenPredModel(SpeechEncDecSelfSupervisedModel):
<<<<<<< HEAD
=======
    """
    Speech self-supervised model that performs masked token prediction on the encoder output.
    """

>>>>>>> b1f5aa3a
    def transfer_batch_to_device(self, batch: Any, device: torch.device, dataloader_idx: int) -> Any:
        """
        PTL hook: https://pytorch-lightning.readthedocs.io/en/latest/common/lightning_module.html#transfer-batch-to-device
        """
        batch = move_data_to_device(batch, device)
        return batch

    @classmethod
    def list_available_models(cls) -> List[PretrainedModelInfo]:
        """
        This method returns a list of pre-trained model which can be instantiated directly from NVIDIA's NGC cloud.

        Returns:
            List of available pre-trained models.
        """
        results = []
        return results

    def __init__(self, cfg: DictConfig, trainer: Trainer = None):
        super().__init__(cfg, trainer)

        if self.cfg.get("mask_position", "pre_conv") == "post_conv":
            # adjust config for post-convolution masking
            self.cfg.quantizer.feat_in = self.cfg.encoder.d_model
            self.cfg.masking.feat_in = self.cfg.encoder.d_model
            self.cfg.masking.block_size = self.cfg.masking.block_size // self.cfg.encoder.subsampling_factor
            self.cfg.loss.combine_time_steps = 1

        self.quantizer = self.from_config_dict(self.cfg.quantizer)
        self.mask_processor = self.from_config_dict(self.cfg.masking)
        self.encoder = self.from_config_dict(self.cfg.encoder)
        self.decoder = self.from_config_dict(self.cfg.decoder)
        self.loss = self.from_config_dict(self.cfg.loss)

        self.pre_encoder = None
        if self.cfg.get("mask_position", "pre_conv") == "post_conv":
            # hacked to mask features after convolutional sub-sampling
            self.pre_encoder = ConvFeatureMaksingWrapper(self.encoder.pre_encode, self.mask_processor)
            self.encoder.pre_encode = self.pre_encoder

    @property
    def input_types(self) -> Optional[Dict[str, NeuralType]]:
        if hasattr(self.preprocessor, '_sample_rate'):
            input_signal_eltype = AudioSignal(freq=self.preprocessor._sample_rate)
        else:
            input_signal_eltype = AudioSignal()
        return {
            "input_signal": NeuralType(('B', 'T'), input_signal_eltype, optional=True),
            "input_signal_length": NeuralType(tuple('B'), LengthsType(), optional=True),
            "processed_signal": NeuralType(('B', 'D', 'T'), SpectrogramType(), optional=True),
            "processed_signal_length": NeuralType(tuple('B'), LengthsType(), optional=True),
            "targets": NeuralType(('B', 'T'), LabelsType(), optional=True),
            "target_lengths": NeuralType(tuple('B'), LengthsType(), optional=True),
            "apply_mask": NeuralType(optional=True),
        }

    @property
    def output_types(self) -> Optional[Dict[str, NeuralType]]:
        if self.cfg.num_books == 1 and self.cfg.squeeze_single:
            logprobs = NeuralType(('B', 'T', 'C'), LogprobsType())
            tokens = NeuralType(('B', 'T'), LabelsType())
        else:
            logprobs = NeuralType(('B', 'T', 'C', 'H'), LogprobsType())
            tokens = NeuralType(('B', 'T', 'H'), LabelsType())
        return {
            "logprobs": logprobs,
            "encoded_len": NeuralType(tuple('B'), LengthsType()),
            "masks": NeuralType(('B', 'D', 'T'), SpectrogramType()),
            "tokens": tokens,
        }

    @typecheck()
    def forward(
        self,
        input_signal=None,
        input_signal_length=None,
        processed_signal=None,
        processed_signal_length=None,
        apply_mask=False,
    ):
        has_input_signal = input_signal is not None and input_signal_length is not None
        has_processed_signal = processed_signal is not None and processed_signal_length is not None
        if (has_input_signal ^ has_processed_signal) == False:
            raise ValueError(
                f"{self} Arguments ``input_signal`` and ``input_signal_length`` are mutually exclusive "
                " with ``processed_signal`` and ``processed_signal_len`` arguments."
            )

        if not has_processed_signal:
            processed_signal, processed_signal_length = self.preprocessor(
                input_signal=input_signal,
                length=input_signal_length,
            )

        if self.pre_encoder is not None:
            # mask after convolutional sub-sampling
            self.pre_encoder.set_masking_enabled(apply_mask=apply_mask)
            encoded, encoded_len = self.encoder(audio_signal=processed_signal, length=processed_signal_length)
            masks = self.pre_encoder.get_current_mask()
            feats = self.pre_encoder.get_current_feat()
            _, tokens = self.quantizer(input_signal=feats.transpose(1, 2))
        else:
            _, tokens = self.quantizer(input_signal=processed_signal)
            if apply_mask:
                masked_signal, masks = self.mask_processor(
                    input_feats=processed_signal, input_lengths=processed_signal_length
                )
            else:
                masked_signal = processed_signal
                masks = torch.zeros_like(processed_signal)
            encoded, encoded_len = self.encoder(audio_signal=masked_signal, length=processed_signal_length)

        log_probs = self.decoder(encoder_output=encoded)

        return log_probs, encoded_len, masks, tokens

    def training_step(self, batch, batch_idx):
        input_signal, input_signal_length, _, _ = batch
        if isinstance(batch, DALIOutputs) and batch.has_processed_signal:
            log_probs, encoded_len, masks, tokens = self.forward(
                processed_signal=input_signal, processed_signal_length=input_signal_length, apply_mask=True
            )
        else:
            log_probs, encoded_len, masks, tokens = self.forward(
                input_signal=input_signal, input_signal_length=input_signal_length, apply_mask=True
            )

        loss_value = self.loss(masks=masks, decoder_outputs=log_probs, targets=tokens, decoder_lengths=encoded_len)

        tensorboard_logs = {
            'learning_rate': self._optimizer.param_groups[0]['lr'],
            'global_step': self.trainer.global_step,
            'train_loss': loss_value,
        }

        return {'loss': loss_value, 'log': tensorboard_logs}

    def inference_pass(self, batch, batch_idx, dataloader_idx=0, mode='val', apply_mask=False):
        input_signal, input_signal_length, _, _ = batch
        if isinstance(batch, DALIOutputs) and batch.has_processed_signal:
            log_probs, encoded_len, masks, tokens = self.forward(
                processed_signal=input_signal, processed_signal_length=input_signal_length, apply_mask=apply_mask
            )
        else:
            log_probs, encoded_len, masks, tokens = self.forward(
                input_signal=input_signal, input_signal_length=input_signal_length, apply_mask=apply_mask
            )

        loss_value = self.loss(masks=masks, decoder_outputs=log_probs, targets=tokens, decoder_lengths=encoded_len)

        return {f'{mode}_loss': loss_value}

    def validation_step(self, batch, batch_idx, dataloader_idx=0):
        metrics = self.inference_pass(batch, batch_idx, dataloader_idx, apply_mask=True)
        if type(self.trainer.val_dataloaders) == list and len(self.trainer.val_dataloaders) > 1:
            self.validation_step_outputs[dataloader_idx].append(metrics)
        else:
            self.validation_step_outputs.append(metrics)
        return metrics

    def test_step(self, batch, batch_idx, dataloader_idx=0):
        metrics = self.inference_pass(batch, batch_idx, dataloader_idx, mode="test", apply_mask=True)
        if type(self.trainer.val_dataloaders) == list and len(self.trainer.val_dataloaders) > 1:
            self.validation_step_outputs[dataloader_idx].append(metrics)
        else:
            self.validation_step_outputs.append(metrics)
        return metrics

    def multi_validation_epoch_end(self, outputs: list, dataloader_idx: int = 0):
        loss_list = []
        for i, x in enumerate(outputs):
            if not isinstance(x, dict):
                logging.warning(f'Batch {i} output in validation dataloader {dataloader_idx} is not a dictionary: {x}')
            if 'val_loss' in x:
                loss_list.append(x['val_loss'])
            else:
                logging.warning(
                    f'Batch {i} output in validation dataloader {dataloader_idx} does not have key `val_loss`: {x}'
                )

        if len(loss_list) == 0:
            logging.warning(
                f'Epoch {self.current_epoch} received no batches for validation dataloader {dataloader_idx}.'
            )
            return {}

        val_loss_mean = torch.stack(loss_list).mean()
        tensorboard_logs = {'val_loss': val_loss_mean}
        return {'val_loss': val_loss_mean, 'log': tensorboard_logs}

    def multi_test_epoch_end(self, outputs, dataloader_idx: int = 0):
        test_loss_mean = torch.stack([x['test_loss'] for x in outputs]).mean()
        tensorboard_logs = {'test_loss': test_loss_mean}
        return {'test_loss': test_loss_mean, 'log': tensorboard_logs}


class EncDecDenoiseMaskedTokenPredModel(EncDecMaskedTokenPredModel):
<<<<<<< HEAD
=======
    """
    Model class that performs denoising and masked token prediction for speech self-supervised learning.
    Please refer to the NEST paper for more details: https://arxiv.org/abs/2408.13106
    """

>>>>>>> b1f5aa3a
    def __init__(self, cfg: DictConfig, trainer: Trainer = None):
        super().__init__(cfg, trainer)

    def _setup_dataloader_from_config(self, config: Optional[Dict]):
        audio_to_text_dataset.inject_dataloader_value_from_model_config(self.cfg, config, key='sample_rate')

        if config.get("use_lhotse"):
            return get_lhotse_dataloader_from_config(
                config,
                global_rank=self.global_rank,
                world_size=self.world_size,
                dataset=ssl_dataset.LhotseAudioNoiseDataset(
                    noise_manifest=config.get('noise_manifest', None),
                    batch_augmentor_cfg=config.get('batch_augmentor', None),
                ),
            )

        dataset = ssl_dataset.get_audio_noise_dataset_from_config(
            config,
            global_rank=self.global_rank,
            world_size=self.world_size,
        )

        shuffle = config['shuffle']
        if isinstance(dataset, torch.utils.data.IterableDataset):
            shuffle = False

        if hasattr(dataset, 'collate_fn'):
            collate_fn = dataset.collate_fn
        elif hasattr(dataset.datasets[0], 'collate_fn'):
            # support datasets that are lists of entries
            collate_fn = dataset.datasets[0].collate_fn
        else:
            # support datasets that are lists of lists
            collate_fn = dataset.datasets[0].datasets[0].collate_fn

        return torch.utils.data.DataLoader(
            dataset=dataset,
            batch_size=config['batch_size'],
            collate_fn=collate_fn,
            drop_last=config.get('drop_last', False),
            shuffle=shuffle,
            num_workers=config.get('num_workers', 0),
            pin_memory=config.get('pin_memory', False),
        )

    @property
    def input_types(self) -> Optional[Dict[str, NeuralType]]:
        if hasattr(self.preprocessor, '_sample_rate'):
            input_signal_eltype = AudioSignal(freq=self.preprocessor._sample_rate)
        else:
            input_signal_eltype = AudioSignal()
        return {
            "input_signal": NeuralType(('B', 'T'), input_signal_eltype, optional=True),
            "input_signal_length": NeuralType(tuple('B'), LengthsType(), optional=True),
            "processed_signal": NeuralType(('B', 'D', 'T'), SpectrogramType(), optional=True),
            "processed_signal_length": NeuralType(tuple('B'), LengthsType(), optional=True),
            "noise_signal": NeuralType(('B', 'T'), input_signal_eltype, optional=True),
            "noise_signal_length": NeuralType(tuple('B'), LengthsType(), optional=True),
            "processed_noise_signal": NeuralType(('B', 'D', 'T'), SpectrogramType(), optional=True),
            "processed_noise_length": NeuralType(tuple('B'), LengthsType(), optional=True),
            "noisy_input_signal": NeuralType(('B', 'T'), input_signal_eltype, optional=True),
            "noisy_input_signal_length": NeuralType(tuple('B'), LengthsType(), optional=True),
            "processed_noisy_signal": NeuralType(('B', 'D', 'T'), SpectrogramType(), optional=True),
            "processed_noisy_signal_length": NeuralType(tuple('B'), LengthsType(), optional=True),
            "apply_mask": NeuralType(optional=True),
        }

    @property
    def output_types(self) -> Optional[Dict[str, NeuralType]]:
        if self.cfg.num_books == 1 and self.cfg.squeeze_single:
            logprobs = NeuralType(('B', 'T', 'C'), LogprobsType())
            tokens = NeuralType(('B', 'T'), LabelsType())
        else:
            logprobs = NeuralType(('B', 'T', 'C', 'H'), LogprobsType())
            tokens = NeuralType(('B', 'T', 'H'), LabelsType())
        return {
            "logprobs": logprobs,
            "encoded_len": NeuralType(tuple('B'), LengthsType()),
            "masks": NeuralType(('B', 'D', 'T'), SpectrogramType()),
            "tokens": tokens,
        }

    @typecheck()
    def forward(
        self,
        input_signal=None,
        input_signal_length=None,
        processed_signal=None,
        processed_signal_length=None,
        noise_signal=None,  # noqa
        noise_signal_length=None,  # noqa
        processed_noise_signal=None,  # noqa
        processed_noise_signal_length=None,  # noqa
        noisy_input_signal=None,
        noisy_input_signal_length=None,
        processed_noisy_input_signal=None,
        processed_noisy_input_signal_length=None,
        apply_mask=False,
    ):
        has_input_signal = input_signal is not None and input_signal_length is not None
        has_processed_signal = processed_signal is not None and processed_signal_length is not None
        if (has_input_signal ^ has_processed_signal) == False:
            raise ValueError(
                f"{self} Arguments ``input_signal`` and ``input_signal_length`` are mutually exclusive "
                " with ``processed_signal`` and ``processed_signal_len`` arguments."
            )
        if not has_processed_signal:
            processed_signal, processed_signal_length = self.preprocessor(
                input_signal=input_signal,
                length=input_signal_length,
            )

        ### Following code snipet is not used but kept for future reference
        #
        # has_noise_signal = noise_signal is not None and noise_signal_length is not None
        # has_processed_noise_signal = processed_noise_signal is not None and processed_noise_signal_length is not None
        # if (has_noise_signal ^ has_processed_noise_signal) == False:
        #     raise ValueError(
        #         f"{self} Arguments ``noise_signal`` and ``noise_signal_length`` are mutually exclusive "
        #         " with ``processed_noise_signal`` and ``processed_noise_signal_len`` arguments."
        #     )
        # if not has_processed_noise_signal:
        #     processed_noise_signal, processed_noise_signal_length = self.preprocessor(
        #         input_signal=noise_signal,
        #         length=noise_signal_length,
        #     )

        has_noisy_input_signal = noisy_input_signal is not None and noisy_input_signal_length is not None
        has_processed_noisy_input_signal = (
            processed_noisy_input_signal is not None and processed_noisy_input_signal_length is not None
        )
        if (has_noisy_input_signal ^ has_processed_noisy_input_signal) == False:
            raise ValueError(
                f"{self} Arguments ``noisy_input_signal`` and ``noisy_input_signal_length`` are mutually exclusive "
                " with ``processed_noisy_input_signal`` and ``processed_noisy_input_signal_len`` arguments."
            )
        if not has_processed_noisy_input_signal:
            processed_noisy_input_signal, processed_noisy_input_signal_length = self.preprocessor(
                input_signal=noisy_input_signal,
                length=noisy_input_signal_length,
            )

        if self.pre_encoder is not None:
            # mask after convolutional sub-sampling
            feats, _ = self.pre_encoder.pre_encode(x=processed_signal, lengths=processed_signal_length)
            _, tokens = self.quantizer(input_signal=feats.transpose(1, 2))

            self.pre_encoder.set_masking_enabled(apply_mask=apply_mask)
            encoded, encoded_len = self.encoder(
                audio_signal=processed_noisy_input_signal, length=processed_noisy_input_signal_length
            )
            masks = self.pre_encoder.get_current_mask()
        else:
            _, tokens = self.quantizer(input_signal=processed_signal)
            if apply_mask:
                masked_signal, masks = self.mask_processor(
                    input_feats=processed_noisy_input_signal, input_lengths=processed_noisy_input_signal_length
                )
            else:
                masked_signal = processed_noisy_input_signal
                masks = torch.zeros_like(processed_noisy_input_signal)
            encoded, encoded_len = self.encoder(audio_signal=masked_signal, length=processed_noisy_input_signal_length)

        log_probs = self.decoder(encoder_output=encoded)

        return log_probs, encoded_len, masks, tokens

    def training_step(self, batch: ssl_dataset.AudioNoiseBatch, batch_idx: int):
        log_probs, encoded_len, masks, tokens = self.forward(
            input_signal=batch.audio,
            input_signal_length=batch.audio_len,
            noise_signal=batch.noise,
            noise_signal_length=batch.noise_len,
            noisy_input_signal=batch.noisy_audio,
            noisy_input_signal_length=batch.noisy_audio_len,
            apply_mask=True,
        )

        loss_value = self.loss(masks=masks, decoder_outputs=log_probs, targets=tokens, decoder_lengths=encoded_len)

        tensorboard_logs = {
            'learning_rate': self._optimizer.param_groups[0]['lr'],
            'global_step': self.trainer.global_step,
            'train_loss': loss_value,
        }

        return {'loss': loss_value, 'log': tensorboard_logs}

    def inference_pass(
        self,
        batch: ssl_dataset.AudioNoiseBatch,
        batch_idx: int,
        dataloader_idx: int = 0,
        mode: str = 'val',
        apply_mask: bool = True,
    ):
        log_probs, encoded_len, masks, tokens = self.forward(
            input_signal=batch.audio,
            input_signal_length=batch.audio_len,
            noise_signal=batch.noise,
            noise_signal_length=batch.noise_len,
            noisy_input_signal=batch.noisy_audio,
            noisy_input_signal_length=batch.noisy_audio_len,
            apply_mask=apply_mask,
        )

        loss_value = self.loss(masks=masks, decoder_outputs=log_probs, targets=tokens, decoder_lengths=encoded_len)

        return {f'{mode}_loss': loss_value}<|MERGE_RESOLUTION|>--- conflicted
+++ resolved
@@ -609,13 +609,10 @@
 
 
 class EncDecMaskedTokenPredModel(SpeechEncDecSelfSupervisedModel):
-<<<<<<< HEAD
-=======
     """
     Speech self-supervised model that performs masked token prediction on the encoder output.
     """
 
->>>>>>> b1f5aa3a
     def transfer_batch_to_device(self, batch: Any, device: torch.device, dataloader_idx: int) -> Any:
         """
         PTL hook: https://pytorch-lightning.readthedocs.io/en/latest/common/lightning_module.html#transfer-batch-to-device
@@ -813,14 +810,11 @@
 
 
 class EncDecDenoiseMaskedTokenPredModel(EncDecMaskedTokenPredModel):
-<<<<<<< HEAD
-=======
     """
     Model class that performs denoising and masked token prediction for speech self-supervised learning.
     Please refer to the NEST paper for more details: https://arxiv.org/abs/2408.13106
     """
 
->>>>>>> b1f5aa3a
     def __init__(self, cfg: DictConfig, trainer: Trainer = None):
         super().__init__(cfg, trainer)
 
