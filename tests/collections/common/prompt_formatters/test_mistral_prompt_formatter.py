# Copyright (c) 2024, NVIDIA CORPORATION.  All rights reserved.
#
# Licensed under the Apache License, Version 2.0 (the "License");
# you may not use this file except in compliance with the License.
# You may obtain a copy of the License at
#
#     http://www.apache.org/licenses/LICENSE-2.0
#
# Unless required by applicable law or agreed to in writing, software
# distributed under the License is distributed on an "AS IS" BASIS,
# WITHOUT WARRANTIES OR CONDITIONS OF ANY KIND, either express or implied.
# See the License for the specific language governing permissions and
# limitations under the License.

from nemo.collections.common.prompts.mistral import MistralPromptFormatter


def test_mistral_prompt_formatter_training(bpe_tokenizer):
    formatter = MistralPromptFormatter(bpe_tokenizer)
    ans = formatter.encode_dialog(
        [
            {"role": "user", "slots": {"message": "TEST"}},
            {"role": "assistant", "slots": {"message": "TEST"}},
        ]
    )
    assert set(ans) == {"input_ids", "context_ids", "answer_ids", "mask"}
    # fmt: off
    assert bpe_tokenizer.ids_to_text(ans["input_ids"].tolist()) == '<s> [INST] TEST [/INST] TEST</s>'
    assert bpe_tokenizer.ids_to_text(ans["context_ids"].tolist()) == '<s> [INST] TEST [/INST]'
    assert bpe_tokenizer.ids_to_text(ans["answer_ids"].tolist()) == 'TEST</s>'
<<<<<<< HEAD
    assert ans["mask"].tolist() == [False] * 18 + [True] * 7
=======
    assert ans["mask"].tolist() == [False] * 18 + [True] * 8
>>>>>>> b1f5aa3a
    # fmt: on


def test_mistral_prompt_formatter_inference(bpe_tokenizer):
    formatter = MistralPromptFormatter(bpe_tokenizer)
    ans = formatter.encode_dialog(
        [
            {"role": "user", "slots": {"message": "TEST"}},
        ]
    )
    assert set(ans) == {"input_ids", "context_ids"}
    # fmt: off
    assert ans["input_ids"].tolist() == ans["context_ids"].tolist()
    assert bpe_tokenizer.ids_to_text(ans["input_ids"].tolist()) == '<s> [INST] TEST [/INST]'
    # fmt: on<|MERGE_RESOLUTION|>--- conflicted
+++ resolved
@@ -28,11 +28,7 @@
     assert bpe_tokenizer.ids_to_text(ans["input_ids"].tolist()) == '<s> [INST] TEST [/INST] TEST</s>'
     assert bpe_tokenizer.ids_to_text(ans["context_ids"].tolist()) == '<s> [INST] TEST [/INST]'
     assert bpe_tokenizer.ids_to_text(ans["answer_ids"].tolist()) == 'TEST</s>'
-<<<<<<< HEAD
-    assert ans["mask"].tolist() == [False] * 18 + [True] * 7
-=======
     assert ans["mask"].tolist() == [False] * 18 + [True] * 8
->>>>>>> b1f5aa3a
     # fmt: on
 
 
